--- conflicted
+++ resolved
@@ -24,12 +24,7 @@
 package com.sonyericsson.hudson.plugins.gerrit.trigger;
 
 import hudson.security.ACL;
-<<<<<<< HEAD
-import org.acegisecurity.context.SecurityContext;
-import org.acegisecurity.context.SecurityContextHolder;
-=======
 import hudson.security.ACLContext;
->>>>>>> be6e664c
 import org.slf4j.Logger;
 import org.slf4j.LoggerFactory;
 
@@ -80,18 +75,9 @@
             }
         }
 
-<<<<<<< HEAD
-        SecurityContext old = ACL.impersonate(ACL.SYSTEM);
-        try {
-            // The read deal
-            super.notifyListeners(event);
-        } finally {
-            SecurityContextHolder.setContext(old);
-=======
         try (ACLContext ctx = ACL.as(ACL.SYSTEM)) {
             // The read deal
             super.notifyListeners(event);
->>>>>>> be6e664c
         }
 
         // //Notify lifecycle listeners.
