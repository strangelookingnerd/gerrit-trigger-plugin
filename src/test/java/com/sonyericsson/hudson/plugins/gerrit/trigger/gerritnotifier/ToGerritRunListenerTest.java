/*
 * The MIT License
 *
 * Copyright 2010 Sony Ericsson Mobile Communications. All rights reserved.
 * Copyright 2012 Sony Mobile Communications AB. All rights reserved.
 *
 * Permission is hereby granted, free of charge, to any person obtaining a copy
 * of this software and associated documentation files (the "Software"), to deal
 * in the Software without restriction, including without limitation the rights
 * to use, copy, modify, merge, publish, distribute, sublicense, and/or sell
 * copies of the Software, and to permit persons to whom the Software is
 * furnished to do so, subject to the following conditions:
 *
 * The above copyright notice and this permission notice shall be included in
 * all copies or substantial portions of the Software.
 *
 * THE SOFTWARE IS PROVIDED "AS IS", WITHOUT WARRANTY OF ANY KIND, EXPRESS OR
 * IMPLIED, INCLUDING BUT NOT LIMITED TO THE WARRANTIES OF MERCHANTABILITY,
 * FITNESS FOR A PARTICULAR PURPOSE AND NONINFRINGEMENT. IN NO EVENT SHALL THE
 * AUTHORS OR COPYRIGHT HOLDERS BE LIABLE FOR ANY CLAIM, DAMAGES OR OTHER
 * LIABILITY, WHETHER IN AN ACTION OF CONTRACT, TORT OR OTHERWISE, ARISING FROM,
 * OUT OF OR IN CONNECTION WITH THE SOFTWARE OR THE USE OR OTHER DEALINGS IN
 * THE SOFTWARE.
 */

package com.sonyericsson.hudson.plugins.gerrit.trigger.gerritnotifier;

import com.sonyericsson.jenkins.plugins.bfa.test.utils.Whitebox;
import com.sonymobile.tools.gerrit.gerritevents.GerritCmdRunner;
import com.sonymobile.tools.gerrit.gerritevents.dto.events.PatchsetCreated;
import com.sonyericsson.hudson.plugins.gerrit.trigger.GerritServer;
import com.sonyericsson.hudson.plugins.gerrit.trigger.PluginImpl;
import com.sonyericsson.hudson.plugins.gerrit.trigger.events.ManualPatchsetCreated;
import com.sonyericsson.hudson.plugins.gerrit.trigger.gerritnotifier.model.BuildMemory;
import com.sonyericsson.hudson.plugins.gerrit.trigger.gerritnotifier.model.BuildsStartedStats;
import com.sonyericsson.hudson.plugins.gerrit.trigger.hudsontrigger.GerritCause;
import com.sonyericsson.hudson.plugins.gerrit.trigger.hudsontrigger.GerritManualCause;
import com.sonyericsson.hudson.plugins.gerrit.trigger.mock.Setup;

import hudson.EnvVars;
import hudson.FilePath;
import hudson.model.AbstractBuild;
import hudson.model.AbstractProject;
import hudson.model.Cause;
import hudson.model.CauseAction;
import hudson.model.Job;
import hudson.model.Result;
import hudson.model.TaskListener;
import jenkins.model.Jenkins;
import org.junit.After;
import org.junit.Before;
import org.junit.Test;
import org.mockito.MockedStatic;

import java.io.File;
import java.util.Collections;
import java.util.LinkedList;
import java.util.List;
import java.util.HashMap;
import java.util.Map;

import static org.junit.Assert.assertEquals;
import static org.mockito.AdditionalMatchers.or;
import static org.mockito.ArgumentMatchers.any;
import static org.mockito.ArgumentMatchers.eq;
import static org.mockito.ArgumentMatchers.isNull;
import static org.mockito.ArgumentMatchers.same;
import static org.mockito.Mockito.doReturn;
import static org.mockito.Mockito.mock;
import static org.mockito.Mockito.mockStatic;
import static org.mockito.Mockito.never;
import static org.mockito.Mockito.spy;
import static org.mockito.Mockito.times;
import static org.mockito.Mockito.verify;
import static org.mockito.Mockito.verifyNoMoreInteractions;
import static org.mockito.Mockito.when;


/**
 * Tests for {@link ToGerritRunListener}.
 *
 * @author Robert Sandell &lt;robert.sandell@sonyericsson.com&gt;
 */
<<<<<<< HEAD
@RunWith(PowerMockRunner.class)
@PrepareForTest({
        Jenkins.class,
        AbstractProject.class,
        GerritNotifierFactory.class,
        PluginImpl.class,
        ToGerritRunListener.class,

})
=======
>>>>>>> 069a9949
public class ToGerritRunListenerTest {

    private GerritNotifier mockNotifier;
    private GerritNotifierFactory mockNotificationFactory;
    private PluginImpl plugin;
    private GerritServer server;
    private Jenkins jenkins;
    private MockedStatic<Jenkins> jenkinsMockedStatic;
    private MockedStatic<NotificationFactory> notificationFactoryMockedStatic;
    private MockedStatic<PluginImpl> pluginMockedStatic;

    /**
     * Creates a new static mock of GerritNotifier before each test.
     *
     * @throws Exception if so.
     */
    @Before
    public void setup() throws Exception {
        jenkins = mock(Jenkins.class);
        jenkinsMockedStatic = mockStatic(Jenkins.class);
        jenkinsMockedStatic.when(Jenkins::getInstanceOrNull).thenReturn(jenkins);

<<<<<<< HEAD
        mockStatic(GerritNotifierFactory.class);
        mockStatic(PluginImpl.class);
        mockNotificationFactory = mock(GerritNotifierFactory.class);
=======
        notificationFactoryMockedStatic = mockStatic(NotificationFactory.class);
        pluginMockedStatic = mockStatic(PluginImpl.class);
        mockNotificationFactory = mock(NotificationFactory.class);
>>>>>>> 069a9949
        plugin = mock(PluginImpl.class);
        mockNotifier = mock(GerritNotifier.class);
        server = mock(GerritServer.class);
        doReturn(mockNotifier).when(mockNotificationFactory)
                .createGerritNotifier(any(GerritCmdRunner.class), any(String.class));
<<<<<<< HEAD
        when(GerritNotifierFactory.class, "getInstance").thenReturn(mockNotificationFactory);
        when(PluginImpl.class, "getInstance").thenReturn(plugin);
=======
        notificationFactoryMockedStatic.when(NotificationFactory::getInstance).thenReturn(mockNotificationFactory);
        pluginMockedStatic.when(PluginImpl::getInstance).thenReturn(plugin);
>>>>>>> 069a9949
        when(plugin.getServer(PluginImpl.DEFAULT_SERVER_NAME)).thenReturn(server);
        when(server.getName()).thenReturn(PluginImpl.DEFAULT_SERVER_NAME);
    }

    @After
    public void tearDown() throws Exception {
        jenkinsMockedStatic.close();
        notificationFactoryMockedStatic.close();
        pluginMockedStatic.close();
    }

    /**
     * Returns a mocked version of an AbstractProject, where getFullName() returns the provided name.
     *
     * @param fullName - the name of the project.
     * @throws Exception if so.
     * @return a mock.
     */
    private AbstractProject mockProject(String fullName) throws Exception {
        AbstractProject project = mock(AbstractProject.class);
        doReturn(fullName).when(project).getFullName();
        when(jenkins.getItemByFullName(eq(fullName), same(AbstractProject.class))).thenReturn(project);
        when(jenkins.getItemByFullName(eq(fullName), same(Job.class))).thenReturn(project);
        return project;
    }

    /**
     * Returns a mocked AbstractBuild. The build will contain a mocked AbstractProject with the provided name and have
     * the provided buildNumber.
     *
     * @param projectFullName the project's name
     * @param buildNumber     the buildNumber.
     * @return a mock.
     * @throws Exception if so.
     */
    private AbstractBuild mockBuild(String projectFullName, int buildNumber) throws Exception {

        AbstractProject project = mockProject(projectFullName);

        String buildId = projectFullName + "#" + buildNumber;
        AbstractBuild build = mock(AbstractBuild.class);
        doReturn(buildId).when(build).getId();
        when(build.getProject()).thenReturn(project);
        when(build.getParent()).thenReturn(project);
        doReturn(build).when(project).getBuild(eq(buildId));
        when(build.getNumber()).thenReturn(buildNumber);
        EnvVars envVars = Setup.createEnvVars();

        doReturn(envVars).when(build).getEnvironment();
        doReturn(envVars).when(build).getEnvironment(any(TaskListener.class));

        Map<String, String> buildVarsMap = new HashMap<String, String>();
        buildVarsMap.put("BUILD_NUM", Integer.toString(buildNumber));
        when(build.getBuildVariables()).thenReturn(buildVarsMap);

        return build;
    }

    /**
     * Tests {@link ToGerritRunListener#onCompleted(hudson.model.Run, hudson.model.TaskListener)}. With a
     * trigger in normal/non-silent mode.
     *
     * @throws Exception if so.
     */
    @Test
    public void testOnCompleted() throws Exception {
        AbstractBuild build = mockBuild("projectX", 2);
        ManualPatchsetCreated event = Setup.createManualPatchsetCreated();
        event = spy(event);
        GerritCause cause = new GerritCause(event, false);
        when(build.getCause(GerritCause.class)).thenReturn(cause);
        CauseAction causeAction = mock(CauseAction.class);
        when(causeAction.getCauses()).thenReturn(Collections.singletonList(cause));
        when(build.getAction(CauseAction.class)).thenReturn(causeAction);
        when(build.getResult()).thenReturn(Result.SUCCESS);

        ToGerritRunListener toGerritRunListener = new ToGerritRunListener();
        BuildMemory memory = Whitebox.getInternalState(toGerritRunListener, BuildMemory.class);
        memory.started(event, build);

        toGerritRunListener.onCompleted(build, mock(TaskListener.class));


        verify(event).fireBuildCompleted(same(build));
        verify(event).fireAllBuildsCompleted();
        verify(mockNotificationFactory).queueBuildCompleted(
                any(BuildMemory.MemoryImprint.class), any(TaskListener.class));
    }


    /**
     * Tests {@link ToGerritRunListener#onCompleted(hudson.model.Run, hudson.model.TaskListener)}. With a
     * trigger in silent mode.
     *
     * @throws Exception if so.
     */
    @Test
    public void testOnCompletedSilentMode() throws Exception {
        AbstractBuild build = mockBuild("projectX", 2);
        ManualPatchsetCreated event = Setup.createManualPatchsetCreated();
        event = spy(event);
        GerritCause cause = new GerritCause(event, true);
        when(build.getCause(GerritCause.class)).thenReturn(cause);
        CauseAction causeAction = mock(CauseAction.class);
        when(causeAction.getCauses()).thenReturn(Collections.singletonList(cause));
        when(build.getAction(CauseAction.class)).thenReturn(causeAction);
        when(build.getResult()).thenReturn(Result.SUCCESS);

        ToGerritRunListener toGerritRunListener = new ToGerritRunListener();

        toGerritRunListener.onCompleted(build, mock(TaskListener.class));

        verify(event).fireBuildCompleted(same(build));
        verifyNoMoreInteractions(mockNotifier);
    }

    /**
     * Tests {@code ToGerritRunListener.obtainUnsuccessfulMessage()}.
     * File path is not configured.
     *
     * @throws Exception if so.
     */
    @Test
    public void testObtainUnsuccessfulMessageNoFilepathConfigured() throws Exception {
        AbstractBuild build = mockBuild("projectX", 2);
        PatchsetCreated event = spy(Setup.createPatchsetCreated());

        ToGerritRunListener toGerritRunListener = Setup.createFailureMessageRunListener(build, event, null);

        BuildMemory memory = Whitebox.getInternalState(toGerritRunListener, BuildMemory.class);
        memory.started(event, build);
        toGerritRunListener.onCompleted(build, mock(TaskListener.class));

        verify(toGerritRunListener, never()).getMatchingWorkspaceFiles(any(FilePath.class), any(String.class));
        verify(toGerritRunListener, never()).getExpandedContent(any(FilePath.class), any(EnvVars.class));
    }

    /**
     * Tests {@code ToGerritRunListener.obtainUnsuccessfulMessage()}.
     * File path is configured, but not files match the glob.
     *
     * @throws Exception if so.
     */
    @Test
    public void testObtainUnsuccessfulMessageNoMatchingFiles() throws Exception {
        AbstractBuild build = mockBuild("projectX", 2);
        FilePath[] fileList = {};
        String filepath = "error-file*.txt";
        PatchsetCreated event = spy(Setup.createPatchsetCreated());

        ToGerritRunListener toGerritRunListener = Setup.createFailureMessageRunListener(build, event, filepath);

        doReturn(fileList).when(toGerritRunListener).getMatchingWorkspaceFiles(any(FilePath.class), eq(filepath));

        BuildMemory memory = Whitebox.getInternalState(toGerritRunListener, BuildMemory.class);
        memory.started(event, build);
        toGerritRunListener.onCompleted(build, mock(TaskListener.class));

        verify(toGerritRunListener, times(1)).getMatchingWorkspaceFiles(or(isNull(), any(FilePath.class)), eq(filepath));
        verify(toGerritRunListener, never()).getExpandedContent(any(FilePath.class), any(EnvVars.class));
    }

    /**
     * Tests {@code ToGerritRunListener.obtainUnsuccessfulMessage()}. Results in a message being retrieved.
     *
     * @throws Exception if so.
     */
    @Test
    public void testObtainUnsuccessfulMessageWithMatchingFiles() throws Exception {
        AbstractBuild build = mockBuild("projectX", 2);
        String filepath = "error-file*.txt";
        String message = "This is the failure";

        FilePath[] fileList = {new FilePath(File.createTempFile("error-file", ".txt"))};

        PatchsetCreated event = spy(Setup.createPatchsetCreated());

        ToGerritRunListener toGerritRunListener = Setup.createFailureMessageRunListener(build, event, filepath);

        doReturn(fileList).when(toGerritRunListener)
                .getMatchingWorkspaceFiles(or(isNull(), any(FilePath.class)), eq(filepath));
        doReturn(message).when(toGerritRunListener)
                .getExpandedContent(eq(fileList[0]), any(EnvVars.class));

        BuildMemory memory = Whitebox.getInternalState(toGerritRunListener, BuildMemory.class);
        memory.started(event, build);
        toGerritRunListener.onCompleted(build, mock(TaskListener.class));

        verify(toGerritRunListener, times(1))
                .getMatchingWorkspaceFiles(or(isNull(), any(FilePath.class)), eq(filepath));
        verify(toGerritRunListener, times(1))
                .getExpandedContent(any(FilePath.class), any(EnvVars.class));
    }

    /**
     * Tests {@link ToGerritRunListener#onStarted(hudson.model.Run, hudson.model.TaskListener)}. With a
     * trigger in normal/non-silent mode.
     *
     * @throws Exception if so.
     */
    @Test
    public void testOnStarted() throws Exception {
        AbstractBuild build = mockBuild("projectX", 2);
        ManualPatchsetCreated event = Setup.createManualPatchsetCreated();
        event = spy(event);
        GerritCause cause = new GerritCause(event, false);
        when(build.getCause(GerritCause.class)).thenReturn(cause);
        CauseAction causeAction = mock(CauseAction.class);
        when(causeAction.getCauses()).thenReturn(Collections.singletonList(cause));
        when(build.getAction(CauseAction.class)).thenReturn(causeAction);

        ToGerritRunListener toGerritRunListener = new ToGerritRunListener();

        toGerritRunListener.onStarted(build, mock(TaskListener.class));

        verify(event).fireBuildStarted(same(build));
        verify(mockNotificationFactory).queueBuildStarted(same(build),
                any(TaskListener.class),
                same(event),
                any(BuildsStartedStats.class));
    }

    /**
     * Tests {@link ToGerritRunListener#onStarted(hudson.model.Run, hudson.model.TaskListener)}. With a
     * trigger in silent mode.
     *
     * @throws Exception if so.
     */
    @Test
    public void testOnStartedSilentMode() throws Exception {
        AbstractBuild build = mockBuild("projectX", 2);
        ManualPatchsetCreated event = Setup.createManualPatchsetCreated();
        event = spy(event);
        GerritCause cause = new GerritCause(event, true);
        when(build.getCause(GerritCause.class)).thenReturn(cause);
        CauseAction causeAction = mock(CauseAction.class);
        when(causeAction.getCauses()).thenReturn(Collections.singletonList(cause));
        when(build.getAction(CauseAction.class)).thenReturn(causeAction);

        ToGerritRunListener toGerritRunListener = new ToGerritRunListener();

        toGerritRunListener.onStarted(build, mock(TaskListener.class));

        verify(event).fireBuildStarted(same(build));
        verifyNoMoreInteractions(mockNotifier);
    }

    /**
     * Tests {@link ToGerritRunListener#onTriggered(hudson.model.Job,
     * com.sonymobile.tools.gerrit.gerritevents.dto.events.GerritTriggeredEvent)}.
     *
     * @throws Exception if so.
     */
    @Test
    public void testOnTriggered() throws Exception {
        AbstractProject project = mockProject("projectX");
        ManualPatchsetCreated event = Setup.createManualPatchsetCreated();
        event = spy(event);

        ToGerritRunListener toGerritRunListener = new ToGerritRunListener();

        toGerritRunListener.onTriggered(project, event);

        verify(event).fireProjectTriggered(same(project));
    }

    /**
     * Tests {@link ToGerritRunListener#onRetriggered(hudson.model.Job,
     * com.sonymobile.tools.gerrit.gerritevents.dto.events.GerritTriggeredEvent, java.util.List)}.
     *
     * @throws Exception if so.
     */
    @Test
    public void testOnRetriggered() throws Exception {
        AbstractProject project = mockProject("projectX");
        ManualPatchsetCreated event = Setup.createManualPatchsetCreated();
        event = spy(event);

        ToGerritRunListener toGerritRunListener = new ToGerritRunListener();

        toGerritRunListener.onRetriggered(project, event, null);

        verify(event).fireProjectTriggered(same(project));
    }

    /**
     * Tests {@link ToGerritRunListener#cleanUpGerritCauses(GerritCause, hudson.model.Run)}. With only one
     * cause in the list.
     *
     * @throws Exception if so.
     */
    @Test
    public void testCleanUpGerritCausesOne() throws Exception {
        AbstractBuild build = mockBuild("projectX", 2);
        PatchsetCreated event = Setup.createPatchsetCreated();
        GerritCause cause = new GerritCause(event, true);
        when(build.getCause(GerritCause.class)).thenReturn(cause);
        CauseAction causeAction = mock(CauseAction.class);
        List<Cause> causes = new LinkedList<Cause>();
        causes.add(cause);
        when(causeAction.getCauses()).thenReturn(causes);
        when(build.getAction(CauseAction.class)).thenReturn(causeAction);

        ToGerritRunListener toGerritRunListener = new ToGerritRunListener();

        toGerritRunListener.cleanUpGerritCauses(cause, build);

        assertEquals(1, causes.size());
    }

    /**
     * Tests {@link ToGerritRunListener#cleanUpGerritCauses(GerritCause, hudson.model.Run)}. With three
     * duplicated causes in the list.
     *
     * @throws Exception if so.
     */
    @Test
    public void testCleanUpGerritCausesThree() throws Exception {
        AbstractBuild build = mockBuild("projectX", 2);
        PatchsetCreated event = Setup.createPatchsetCreated();
        GerritCause cause = new GerritCause(event, true);
        when(build.getCause(GerritCause.class)).thenReturn(cause);
        CauseAction causeAction = mock(CauseAction.class);
        List<Cause> causes = new LinkedList<Cause>();
        causes.add(cause);
        causes.add(cause);
        causes.add(cause);
        when(causeAction.getCauses()).thenReturn(causes);
        when(build.getAction(CauseAction.class)).thenReturn(causeAction);

        ToGerritRunListener toGerritRunListener = new ToGerritRunListener();

        toGerritRunListener.cleanUpGerritCauses(cause, build);

        assertEquals(1, causes.size());
    }

    /**
     * Tests {@link ToGerritRunListener#cleanUpGerritCauses(GerritCause, hudson.model.Run)}. With three
     * duplicated causes of different instances in the list.
     *
     * @throws Exception if so.
     */
    @Test
    public void testCleanUpGerritCausesThreeInstances() throws Exception {
        AbstractBuild build = mockBuild("projectX", 2);
        PatchsetCreated event = Setup.createPatchsetCreated();
        GerritCause cause = new GerritCause(event, true);
        when(build.getCause(GerritCause.class)).thenReturn(cause);
        CauseAction causeAction = mock(CauseAction.class);
        List<Cause> causes = new LinkedList<Cause>();
        causes.add(cause);
        causes.add(new GerritCause(event, true));
        causes.add(new GerritCause(event, true));
        when(causeAction.getCauses()).thenReturn(causes);
        when(build.getAction(CauseAction.class)).thenReturn(causeAction);

        ToGerritRunListener toGerritRunListener = new ToGerritRunListener();

        toGerritRunListener.cleanUpGerritCauses(cause, build);

        assertEquals(1, causes.size());
    }

    /**
     * Tests {@link ToGerritRunListener#cleanUpGerritCauses(GerritCause, hudson.model.Run)}. With two
     * duplicated causes and one manual cause in the list.
     *
     * @throws Exception if so.
     */
    @Test
    public void testCleanUpGerritCausesOneManual() throws Exception {
        AbstractBuild build = mockBuild("projectX", 2);
        PatchsetCreated event = Setup.createPatchsetCreated();
        GerritCause cause = new GerritCause(event, true);
        when(build.getCause(GerritCause.class)).thenReturn(cause);
        GerritManualCause manualCause = new GerritManualCause();
        manualCause.setEvent(event);
        manualCause.setSilentMode(true);
        CauseAction causeAction = mock(CauseAction.class);
        List<Cause> causes = new LinkedList<Cause>();
        causes.add(cause);
        causes.add(manualCause);
        causes.add(cause);
        when(causeAction.getCauses()).thenReturn(causes);
        when(build.getAction(CauseAction.class)).thenReturn(causeAction);

        ToGerritRunListener toGerritRunListener = new ToGerritRunListener();

        toGerritRunListener.cleanUpGerritCauses(cause, build);

        assertEquals(2, causes.size());
    }
}<|MERGE_RESOLUTION|>--- conflicted
+++ resolved
@@ -81,18 +81,6 @@
  *
  * @author Robert Sandell &lt;robert.sandell@sonyericsson.com&gt;
  */
-<<<<<<< HEAD
-@RunWith(PowerMockRunner.class)
-@PrepareForTest({
-        Jenkins.class,
-        AbstractProject.class,
-        GerritNotifierFactory.class,
-        PluginImpl.class,
-        ToGerritRunListener.class,
-
-})
-=======
->>>>>>> 069a9949
 public class ToGerritRunListenerTest {
 
     private GerritNotifier mockNotifier;
@@ -101,7 +89,7 @@
     private GerritServer server;
     private Jenkins jenkins;
     private MockedStatic<Jenkins> jenkinsMockedStatic;
-    private MockedStatic<NotificationFactory> notificationFactoryMockedStatic;
+    private MockedStatic<GerritNotifierFactory> mockGerritNotifierFactoryMockedStatic;
     private MockedStatic<PluginImpl> pluginMockedStatic;
 
     /**
@@ -115,27 +103,17 @@
         jenkinsMockedStatic = mockStatic(Jenkins.class);
         jenkinsMockedStatic.when(Jenkins::getInstanceOrNull).thenReturn(jenkins);
 
-<<<<<<< HEAD
-        mockStatic(GerritNotifierFactory.class);
-        mockStatic(PluginImpl.class);
+        mockGerritNotifierFactoryMockedStatic = mockStatic(GerritNotifierFactory.class);
+        pluginMockedStatic = mockStatic(PluginImpl.class);
         mockNotificationFactory = mock(GerritNotifierFactory.class);
-=======
-        notificationFactoryMockedStatic = mockStatic(NotificationFactory.class);
-        pluginMockedStatic = mockStatic(PluginImpl.class);
-        mockNotificationFactory = mock(NotificationFactory.class);
->>>>>>> 069a9949
         plugin = mock(PluginImpl.class);
         mockNotifier = mock(GerritNotifier.class);
         server = mock(GerritServer.class);
         doReturn(mockNotifier).when(mockNotificationFactory)
                 .createGerritNotifier(any(GerritCmdRunner.class), any(String.class));
-<<<<<<< HEAD
-        when(GerritNotifierFactory.class, "getInstance").thenReturn(mockNotificationFactory);
-        when(PluginImpl.class, "getInstance").thenReturn(plugin);
-=======
-        notificationFactoryMockedStatic.when(NotificationFactory::getInstance).thenReturn(mockNotificationFactory);
+        mockGerritNotifierFactoryMockedStatic.when(
+            GerritNotifierFactory::getInstance).thenReturn(mockNotificationFactory);
         pluginMockedStatic.when(PluginImpl::getInstance).thenReturn(plugin);
->>>>>>> 069a9949
         when(plugin.getServer(PluginImpl.DEFAULT_SERVER_NAME)).thenReturn(server);
         when(server.getName()).thenReturn(PluginImpl.DEFAULT_SERVER_NAME);
     }
@@ -143,7 +121,7 @@
     @After
     public void tearDown() throws Exception {
         jenkinsMockedStatic.close();
-        notificationFactoryMockedStatic.close();
+        mockGerritNotifierFactoryMockedStatic.close();
         pluginMockedStatic.close();
     }
 
