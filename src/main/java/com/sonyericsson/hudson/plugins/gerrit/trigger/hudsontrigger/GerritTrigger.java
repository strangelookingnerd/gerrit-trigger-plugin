/*
 *  The MIT License
 *
<<<<<<< HEAD
 *  Copyright 2010 Sony Ericsson Mobile Communications. All rights reserved.
 *  Copyright 2012 Sony Mobile Communications AB. All rights reserved.
 *  Copyright (c) 2014, CloudBees, Inc. All rights reserved.
=======
 *  Copyright (c) 2010, 2014 Sony Mobile Communications Inc. All rights reserved.
>>>>>>> 19bfb019
 *
 *  Permission is hereby granted, free of charge, to any person obtaining a copy
 *  of this software and associated documentation files (the "Software"), to deal
 *  in the Software without restriction, including without limitation the rights
 *  to use, copy, modify, merge, publish, distribute, sublicense, and/or sell
 *  copies of the Software, and to permit persons to whom the Software is
 *  furnished to do so, subject to the following conditions:
 *
 *  The above copyright notice and this permission notice shall be included in
 *  all copies or substantial portions of the Software.
 *
 *  THE SOFTWARE IS PROVIDED "AS IS", WITHOUT WARRANTY OF ANY KIND, EXPRESS OR
 *  IMPLIED, INCLUDING BUT NOT LIMITED TO THE WARRANTIES OF MERCHANTABILITY,
 *  FITNESS FOR A PARTICULAR PURPOSE AND NONINFRINGEMENT. IN NO EVENT SHALL THE
 *  AUTHORS OR COPYRIGHT HOLDERS BE LIABLE FOR ANY CLAIM, DAMAGES OR OTHER
 *  LIABILITY, WHETHER IN AN ACTION OF CONTRACT, TORT OR OTHERWISE, ARISING FROM,
 *  OUT OF OR IN CONNECTION WITH THE SOFTWARE OR THE USE OR OTHER DEALINGS IN
 *  THE SOFTWARE.
 */
package com.sonyericsson.hudson.plugins.gerrit.trigger.hudsontrigger;

import com.sonyericsson.hudson.plugins.gerrit.trigger.GerritServer;

import static com.sonyericsson.hudson.plugins.gerrit.trigger.GerritServer.ANY_SERVER;

import com.sonyericsson.hudson.plugins.gerrit.trigger.Messages;
import com.sonyericsson.hudson.plugins.gerrit.trigger.PluginImpl;
import com.sonyericsson.hudson.plugins.gerrit.trigger.VerdictCategory;
import com.sonyericsson.hudson.plugins.gerrit.trigger.config.Config;
import com.sonyericsson.hudson.plugins.gerrit.trigger.config.IGerritHudsonTriggerConfig;
import com.sonyericsson.hudson.plugins.gerrit.trigger.config.ReplicationConfig;
import com.sonyericsson.hudson.plugins.gerrit.trigger.dependency.DependencyQueueTaskDispatcher;
import com.sonyericsson.hudson.plugins.gerrit.trigger.gerritnotifier.ToGerritRunListener;

import static com.sonyericsson.hudson.plugins.gerrit.trigger.PluginImpl.getServerConfig;

import com.sonyericsson.hudson.plugins.gerrit.trigger.hudsontrigger.actions.GerritTriggerInformationAction;
import com.sonyericsson.hudson.plugins.gerrit.trigger.hudsontrigger.data.CompareType;
import com.sonyericsson.hudson.plugins.gerrit.trigger.hudsontrigger.data.GerritProject;
import com.sonyericsson.hudson.plugins.gerrit.trigger.hudsontrigger.data.GerritSlave;
import com.sonyericsson.hudson.plugins.gerrit.trigger.hudsontrigger.data.SkipVote;
import com.sonyericsson.hudson.plugins.gerrit.trigger.hudsontrigger.data.TriggerContext;
import com.sonyericsson.hudson.plugins.gerrit.trigger.hudsontrigger.events.PluginCommentAddedContainsEvent;
import com.sonyericsson.hudson.plugins.gerrit.trigger.hudsontrigger.events.PluginCommentAddedEvent;
import com.sonyericsson.hudson.plugins.gerrit.trigger.hudsontrigger.events.PluginDraftPublishedEvent;
import com.sonyericsson.hudson.plugins.gerrit.trigger.hudsontrigger.events.PluginGerritEvent;
import com.sonyericsson.hudson.plugins.gerrit.trigger.hudsontrigger.events.PluginPatchsetCreatedEvent;
import com.sonyericsson.hudson.plugins.gerrit.trigger.version.GerritVersionChecker;

import static com.sonymobile.tools.gerrit.gerritevents.GerritDefaultValues.DEFAULT_BUILD_SCHEDULE_DELAY;

import com.sonymobile.tools.gerrit.gerritevents.GerritHandler;
import com.sonymobile.tools.gerrit.gerritevents.GerritQueryHandler;
import com.sonymobile.tools.gerrit.gerritevents.dto.attr.Approval;
import com.sonymobile.tools.gerrit.gerritevents.dto.attr.Provider;
import com.sonymobile.tools.gerrit.gerritevents.dto.events.ChangeBasedEvent;
import com.sonymobile.tools.gerrit.gerritevents.dto.events.CommentAdded;
import com.sonymobile.tools.gerrit.gerritevents.dto.events.GerritTriggeredEvent;
import com.sonymobile.tools.gerrit.gerritevents.dto.events.RefUpdated;
import com.sonymobile.tools.gerrit.gerritevents.dto.rest.Notify;
import hudson.Extension;
import hudson.ExtensionList;
import hudson.Util;
import hudson.model.AbstractBuild;
import hudson.model.AbstractProject;
import hudson.model.Action;
import hudson.model.Actionable;
import hudson.model.AutoCompletionCandidates;
import hudson.model.Computer;
import hudson.model.Executor;
import hudson.model.Hudson;
import hudson.model.Item;
import hudson.model.ItemGroup;
import hudson.model.Job;
import hudson.model.ParametersAction;
import hudson.model.Queue;
import hudson.model.Result;
import hudson.triggers.Trigger;
import hudson.triggers.TriggerDescriptor;
import hudson.util.FormValidation;
import hudson.util.ListBoxModel;
import hudson.util.ListBoxModel.Option;

import java.io.IOException;
import java.io.ObjectStreamException;
import java.net.MalformedURLException;
import java.net.SocketTimeoutException;
import java.net.URL;
import java.text.MessageFormat;
import java.text.ParseException;
import java.util.ArrayList;
import java.util.HashMap;
import java.util.HashSet;
import java.util.Iterator;
import java.util.LinkedList;
import java.util.List;
import java.util.Map;
import java.util.Map.Entry;
import java.util.Set;
import java.util.StringTokenizer;
import java.util.regex.PatternSyntaxException;

import org.kohsuke.stapler.AncestorInPath;
import org.kohsuke.stapler.DataBoundConstructor;
import org.kohsuke.stapler.QueryParameter;
import org.slf4j.Logger;
import org.slf4j.LoggerFactory;
/**
 * Triggers a build based on Gerrit events.
 *
 * @author Robert Sandell &lt;robert.sandell@sonyericsson.com&gt;
 */
public class GerritTrigger extends Trigger<AbstractProject> {

    private static final Logger logger = LoggerFactory.getLogger(GerritTrigger.class);
    //! Association between patches and the jobs that we're running for them
    private transient RunningJobs runningJobs = new RunningJobs();
    private List<GerritProject> gerritProjects;
    private List<GerritProject> dynamicGerritProjects;
    private SkipVote skipVote;
    private Integer gerritBuildStartedVerifiedValue;
    private Integer gerritBuildStartedCodeReviewValue;
    private Integer gerritBuildSuccessfulVerifiedValue;
    private Integer gerritBuildSuccessfulCodeReviewValue;
    private Integer gerritBuildFailedVerifiedValue;
    private Integer gerritBuildFailedCodeReviewValue;
    private Integer gerritBuildUnstableVerifiedValue;
    private Integer gerritBuildUnstableCodeReviewValue;
    private Integer gerritBuildNotBuiltVerifiedValue;
    private Integer gerritBuildNotBuiltCodeReviewValue;
    private boolean silentMode;
    private String notificationLevel;
    private boolean silentStartMode;
    private boolean escapeQuotes;
    private boolean noNameAndEmailParameters;
    private String dependencyJobsNames;
    //private List<AbstractProject> dependencyJobs;
    private boolean readableMessage;
    private String buildStartMessage;
    private String buildFailureMessage;
    private String buildSuccessfulMessage;
    private String buildUnstableMessage;
    private String buildNotBuiltMessage;
    private String buildUnsuccessfulFilepath;
    private String customUrl;
    private String serverName;
    private String gerritSlaveId;
    private List<PluginGerritEvent> triggerOnEvents;
    private boolean allowTriggeringUnreviewedPatches;
    private boolean dynamicTriggerConfiguration;
    private String triggerConfigURL;

    private GerritTriggerTimerTask gerritTriggerTimerTask;

    private GerritTriggerInformationAction triggerInformationAction;

    /**
     * Default DataBound Constructor.
     *
     * @param gerritProjects                 the set of triggering rules.
     * @param skipVote                       what votes if any should be skipped in the final
     *                                       verified/code review calculation.
     * @param gerritBuildStartedVerifiedValue
     *                                       Job specific Gerrit verified vote when a build is started, null means that
     *                                       the global value should be used.
     * @param gerritBuildStartedCodeReviewValue
     *                                       Job specific Gerrit code review vote when a build is started, null means
     *                                       that the global value should be used.
     * @param gerritBuildSuccessfulVerifiedValue
     *                                       Job specific Gerrit verified vote when a build is successful, null means
     *                                       that the global value should be used.
     * @param gerritBuildSuccessfulCodeReviewValue
     *                                       Job specific Gerrit code review vote when a build is successful, null means
     *                                       that the global value should be used.
     * @param gerritBuildFailedVerifiedValue Job specific Gerrit verified vote when a build is failed, null means that
     *                                       the global value should be used.
     * @param gerritBuildFailedCodeReviewValue
     *                                       Job specific Gerrit code review vote when a build is failed, null means
     *                                       that the global value should be used.
     * @param gerritBuildUnstableVerifiedValue
     *                                       Job specific Gerrit verified vote when a build is unstable, null means that
     *                                       the global value should be used.
     * @param gerritBuildUnstableCodeReviewValue
     *                                       Job specific Gerrit code review vote when a build is unstable, null means
     *                                       that the global value should be used.
     * @param gerritBuildNotBuiltVerifiedValue
     *                                       Job specific Gerrit verified vote when a build is not built, null means that
     *                                       the global value should be used.
     * @param gerritBuildNotBuiltCodeReviewValue
     *                                       Job specific Gerrit code review vote when a build is not built, null means
     *                                       that the global value should be used.
     * @param silentMode                     Silent Mode on or off.
     * @param silentStartMode                Silent Start Mode on or off.
     * @param escapeQuotes                   EscapeQuotes on or off.
     * @param noNameAndEmailParameters       Whether to create parameters containing name and email
     * @param readableMessage                Human readable message or not.
     * @param dependencyJobsNames            The list of jobs on which this job depends
     * @param buildStartMessage              Message to write to Gerrit when a build begins
     * @param buildSuccessfulMessage         Message to write to Gerrit when a build succeeds
     * @param buildUnstableMessage           Message to write to Gerrit when a build is unstable
     * @param buildFailureMessage            Message to write to Gerrit when a build fails
     * @param buildNotBuiltMessage           Message to write to Gerrit when all builds are not built
     * @param buildUnsuccessfulFilepath      Filename to retrieve Gerrit comment message from, in the case of an
     *                                       unsuccessful build.
     * @param customUrl                      Custom URL to send to Gerrit instead of build URL
     * @param serverName                     The selected server
     * @param gerritSlaveId                  The selected slave associated to this job, if enabled in server configs
     * @param triggerOnEvents                The list of event types to trigger on.
     * @param dynamicTriggerConfiguration    Dynamic trigger configuration on or off
     * @param allowTriggeringUnreviewedPatches
     *                                       Is automatic patch checking allowed when connection is established
     * @param triggerConfigURL               Where to fetch the configuration file from
     * @param notificationLevel              Whom to notify.
     */
    @DataBoundConstructor
    public GerritTrigger(
            List<GerritProject> gerritProjects,
            SkipVote skipVote,
            Integer gerritBuildStartedVerifiedValue,
            Integer gerritBuildStartedCodeReviewValue,
            Integer gerritBuildSuccessfulVerifiedValue,
            Integer gerritBuildSuccessfulCodeReviewValue,
            Integer gerritBuildFailedVerifiedValue,
            Integer gerritBuildFailedCodeReviewValue,
            Integer gerritBuildUnstableVerifiedValue,
            Integer gerritBuildUnstableCodeReviewValue,
            Integer gerritBuildNotBuiltVerifiedValue,
            Integer gerritBuildNotBuiltCodeReviewValue,
            boolean silentMode,
            boolean silentStartMode,
            boolean escapeQuotes,
            boolean noNameAndEmailParameters,
            boolean readableMessage,
            String dependencyJobsNames,
            String buildStartMessage,
            String buildSuccessfulMessage,
            String buildUnstableMessage,
            String buildFailureMessage,
            String buildNotBuiltMessage,
            String buildUnsuccessfulFilepath,
            String customUrl,
            String serverName,
            String gerritSlaveId,
            List<PluginGerritEvent> triggerOnEvents,
            boolean dynamicTriggerConfiguration,
            boolean allowTriggeringUnreviewedPatches,
            String triggerConfigURL,
            String notificationLevel) {
        this.gerritProjects = gerritProjects;
        this.skipVote = skipVote;
        this.gerritBuildStartedVerifiedValue = gerritBuildStartedVerifiedValue;
        this.gerritBuildStartedCodeReviewValue = gerritBuildStartedCodeReviewValue;
        this.gerritBuildSuccessfulVerifiedValue = gerritBuildSuccessfulVerifiedValue;
        this.gerritBuildSuccessfulCodeReviewValue = gerritBuildSuccessfulCodeReviewValue;
        this.gerritBuildFailedVerifiedValue = gerritBuildFailedVerifiedValue;
        this.gerritBuildFailedCodeReviewValue = gerritBuildFailedCodeReviewValue;
        this.gerritBuildUnstableVerifiedValue = gerritBuildUnstableVerifiedValue;
        this.gerritBuildUnstableCodeReviewValue = gerritBuildUnstableCodeReviewValue;
        this.gerritBuildNotBuiltVerifiedValue = gerritBuildNotBuiltVerifiedValue;
        this.gerritBuildNotBuiltCodeReviewValue = gerritBuildNotBuiltCodeReviewValue;
        this.silentMode = silentMode;
        this.silentStartMode = silentStartMode;
        this.escapeQuotes = escapeQuotes;
        this.noNameAndEmailParameters = noNameAndEmailParameters;
        this.readableMessage = readableMessage;
        this.dependencyJobsNames = dependencyJobsNames;
        this.buildStartMessage = buildStartMessage;
        this.buildSuccessfulMessage = buildSuccessfulMessage;
        this.buildUnstableMessage = buildUnstableMessage;
        this.buildFailureMessage = buildFailureMessage;
        this.buildNotBuiltMessage = buildNotBuiltMessage;
        this.buildUnsuccessfulFilepath = buildUnsuccessfulFilepath;
        this.customUrl = customUrl;
        this.serverName = serverName;
        this.gerritSlaveId = gerritSlaveId;
        this.triggerOnEvents = triggerOnEvents;
        this.dynamicTriggerConfiguration = dynamicTriggerConfiguration;
        this.triggerConfigURL = triggerConfigURL;
        this.gerritTriggerTimerTask = null;
        triggerInformationAction = new GerritTriggerInformationAction();
        this.allowTriggeringUnreviewedPatches = allowTriggeringUnreviewedPatches;
        this.notificationLevel = notificationLevel;
    }

    /**
     * Provides package access to the internal {@link #job} reference.
     * @return the job
     */
    AbstractProject getJob() {
        return job;
    }

    /**
     * Converts old trigger configs when only patchset created was available as event
     * and when jobs were not associated to Gerrit servers.
     *
     * @return the resolved instance.
     * @throws ObjectStreamException if something beneath goes wrong.
     */
    public Object readResolve() throws ObjectStreamException {
        initializeServerName();
        initializeTriggerOnEvents();
        return super.readResolve();
    }

    /**
     * Returns name of server.
     *
     * @return the server name
     *
     */
    public String getServerName() {
        return this.serverName;
    }

    /**
     * Set the selected server.
     *
     * @param name the name of the newly selected server.
     *
     */
    public void setServerName(String name) {
        this.serverName = name;
    }

    /**
     * Returns id of the gerrit slave.
     * @return the id of the gerrit slave
     */
    public String getGerritSlaveId() {
        return gerritSlaveId;
    }

    /**
     * Finds the GerritTrigger in a project.
     *
     * @param project the project.
     * @return the trigger if there is one, null otherwise.
     */
    public static GerritTrigger getTrigger(AbstractProject project) {
        return (GerritTrigger)project.getTrigger(GerritTrigger.class);
    }

    /**
     * Cancels the timerTask, if it exists.
     */
    public void cancelTimer() {
        if (gerritTriggerTimerTask != null) {
            logger.trace("GerritTrigger.cancelTimer(): {0}", job.getName());
            gerritTriggerTimerTask.cancel();
            gerritTriggerTimerTask = null;
        }
    }

    /**
    * Adds this trigger as listener to the Gerrit server.
    *
    * @param project the project associated with the trigger.
    */
    private void addThisTriggerAsListener(AbstractProject project) {
        PluginImpl plugin = PluginImpl.getInstance();
        if (plugin != null) {
            GerritHandler handler = plugin.getHandler();
            if (handler != null) {
                handler.addListener(new EventListener(project));
            } else {
                logger.warn("The plugin has no handler instance (BUG)! Project {} will not be triggered!",
                        project.getFullDisplayName());
            }
        } else {
            logger.warn("The plugin instance could not be found! Project {} will not be triggered!",
                    project.getFullDisplayName());
        }
    }

    @Override
    public void start(AbstractProject project, boolean newInstance) {
        logger.debug("Start project: {}", project);
        super.start(project, newInstance);
        initializeServerName();
        initializeTriggerOnEvents();
        try {
            addThisTriggerAsListener(project);
        } catch (IllegalStateException e) {
            logger.error("I am too early!", e);
        }

        // Create a new timer task if there is a URL
        if (dynamicTriggerConfiguration) {
            gerritTriggerTimerTask = new GerritTriggerTimerTask(this);
        }

        GerritProjectList.removeTriggerFromProjectList(this);
        if (allowTriggeringUnreviewedPatches) {
            for (GerritProject p : gerritProjects) {
                GerritProjectList.addProject(p, this);
            }
        }
    }

    @Override
    public void stop() {
        logger.debug("Stop");
        GerritProjectList.removeTriggerFromProjectList(this);
        super.stop();
        try {
            removeListener();
        } catch (IllegalStateException e) {
            logger.error("I am too late!", e);
        }

        cancelTimer();
    }

    /**
     * Removes listener from the server.
     */
    private void removeListener() {
        PluginImpl plugin = PluginImpl.getInstance();
        if (plugin != null) {
            if (PluginImpl.getInstance().getHandler() != null) {
                if (job != null) {
                    PluginImpl.getInstance().getHandler().removeListener(new EventListener(job));
                }
            } else {
                logger.error("The Gerrit handler has not been initialized. BUG!");
            }
        } else {
            logger.error("The plugin instance could not be found");
        }
    }

    /**
     * Initializes the event's provider and pass it the server name info if necessary.
     *
     * @param tEvent the event.
     * @return the initialized provider.
     */
    private Provider initializeProvider(GerritTriggeredEvent tEvent) {
        Provider provider = tEvent.getProvider();
        if (provider == null && !isAnyServer()) {
            provider = new Provider();
            provider.setName(serverName);
        } else if (provider.getName() == null && !isAnyServer()) {
            provider.setName(serverName);
        }
        return provider;
    }

    /**
     * If {@link GerritServer#ANY_SERVER} is selected as {@link #serverName}.
     * Or if serverName is null or empty.
     *
     * @return true if so.
     */
    boolean isAnyServer() {
        return serverName == null || serverName.isEmpty() || ANY_SERVER.equals(serverName);
    }

    /**
     * Checks if we should trigger for the given event.
     * @param event the event to check for.
     * @return true if we should trigger, false if not.
     */
    private boolean shouldTriggerOnEventType(GerritTriggeredEvent event) {
        if (triggerOnEvents == null || triggerOnEvents.isEmpty()) {
            return false;
        }
        for (PluginGerritEvent e : triggerOnEvents) {
            if (e.shouldTriggerOn(event)) {
                return true;
            }
        }
        return false;
    }

    /**
     * Schedules a build with parameters from the event. With {@link #job} as the project to build.
     *
     * @param cause the cause of the build.
     * @param event the event.
     * @deprecated
     *    moved to {@link EventListener#schedule(GerritTrigger, GerritCause, GerritTriggeredEvent)}
     */
    @Deprecated
    protected void schedule(GerritCause cause, GerritTriggeredEvent event) {
        new EventListener(job).schedule(this, cause, event, job);
    }

    /**
     * Schedules a build with parameters from the event.
     *
     * @param cause   the cause of the build.
     * @param event   the event.
     * @param project the project to build.
     * @deprecated
     *    moved to {@link EventListener#schedule(GerritTrigger, GerritCause, GerritTriggeredEvent, AbstractProject)}
     */
    @Deprecated
    protected void schedule(GerritCause cause, GerritTriggeredEvent event, AbstractProject project) {
        new EventListener(job).schedule(this, cause, event, project);
    }

    /**
     * Creates a ParameterAction and fills it with the project's default parameters + the Standard Gerrit parameters.
     *
     * @param event   the event.
     * @param project the project.
     * @return the ParameterAction.
     * @deprecated
     *     moved to {@link EventListener#createParameters(GerritTriggeredEvent, AbstractProject)}
     */
    @Deprecated
    protected ParametersAction createParameters(GerritTriggeredEvent event, AbstractProject project) {
        return new EventListener(job).createParameters(event, project);
    }


    /**
     * Get the list of verdict categories available on the selected GerritServer.
     *
     * @return the list of verdict categories, or an empty linkedlist if server not found.
     */
    private List<VerdictCategory> getVerdictCategoriesList() {
         if (PluginImpl.getInstance().getServer(serverName) != null) {
            return PluginImpl.getInstance().getServer(serverName).getConfig().getCategories();
         } else {
            logger.error("Could not find server {}", serverName);
            return new LinkedList<VerdictCategory>();
         }
    }

    /**
     * Fills the verdict category drop-down list for the comment-added events.
     * @return a ListBoxModel for the drop-down list.
     */
    public ListBoxModel doFillVerdictCategoryItems() {
        ListBoxModel m = new ListBoxModel();
        List<VerdictCategory> list = getVerdictCategoriesList();
        for (VerdictCategory v : list) {
            m.add(v.getVerdictDescription(), v.getVerdictValue());
        }
        return m;
    }

    /**
     * Gives you {@link #runningJobs}. It makes sure that the reference is not null.
     *
     * @return the store of running jobs.
     */
    /*package*/ synchronized RunningJobs getRunningJobs() {
        if (runningJobs == null) {
            runningJobs = new RunningJobs();
        }
        return runningJobs;
    }

    /**
     * Used to inform the server that the builds for a job have ended. This allows us to clean up our list of what jobs
     * we're running.
     *
     * @param event the event.
     */
    public void notifyBuildEnded(GerritTriggeredEvent event) {
        if (event instanceof ChangeBasedEvent) {
            IGerritHudsonTriggerConfig serverConfig = getServerConfig(event);
            if (serverConfig != null && serverConfig.isGerritBuildCurrentPatchesOnly()) {
                getRunningJobs().remove((ChangeBasedEvent)event);
            }
        }
    }

    /**
     * getBuildScheduleDelay method will return configured buildScheduledelay value. If the value is missing or invalid
     * it the method will return default schedule delay or
     * {@link com.sonymobile.tools.gerrit.gerritevents.GerritDefaultValues#DEFAULT_BUILD_SCHEDULE_DELAY}.
     *
     * @return buildScheduleDelay.
     */
    public int getBuildScheduleDelay() {
        if (isAnyServer()) {
            int max = 0;
            for (GerritServer server : PluginImpl.getInstance().getServers()) {
                if (server.getConfig() != null) {
                    max = Math.max(max, server.getConfig().getBuildScheduleDelay());
                }
            }
            return max;
        } else if (PluginImpl.getInstance().getServer(serverName) == null
                || PluginImpl.getInstance().getServer(serverName).getConfig() == null) {
            return DEFAULT_BUILD_SCHEDULE_DELAY;
        } else {
            int buildScheduleDelay = PluginImpl.getInstance().getServer(serverName).getConfig()
                    .getBuildScheduleDelay();
            //check if less than zero
            return Math.max(0, buildScheduleDelay);
        }

    }

    /**
<<<<<<< HEAD
=======
     * Creates a ParameterAction and fills it with the project's default parameters + the Standard Gerrit parameters.
     *
     * @param event   the event.
     * @param project the project.
     * @return the ParameterAction.
     */
    protected ParametersAction createParameters(GerritTriggeredEvent event, AbstractProject project) {
        List<ParameterValue> parameters = getDefaultParametersValues(project);
        setOrCreateParameters(event, project, parameters);
        return new ParametersAction(parameters);
    }

    /**
     * Retrieves all default parameter values for a project.
     * Copied from {@link AbstractProject#getDefaultParametersValues()}
     * version 1.362. TODO: This is not a good way to solve the problem.
     *
     * @param project the project.
     * @return the default parameter values.
     */
    private List<ParameterValue> getDefaultParametersValues(AbstractProject project) {
        ParametersDefinitionProperty paramDefProp =
                (ParametersDefinitionProperty)project.getProperty(ParametersDefinitionProperty.class);
        List<ParameterValue> defValues = new ArrayList<ParameterValue>();

        /*
         * This check is made ONLY if someone calls this method even if isParametrized() is false.
         */
        if (paramDefProp == null) {
            return defValues;
        }
        /* Scan for all parameters with an associated default value */
        for (ParameterDefinition paramDefinition : paramDefProp.getParameterDefinitions()) {
            ParameterValue defaultValue = paramDefinition.getDefaultParameterValue();

            if (defaultValue != null) {
                defValues.add(defaultValue);
            }
        }

        return defValues;
    }

    /**
>>>>>>> 19bfb019
     * Re-triggers the build in {@link TriggerContext#getThisBuild()} for the context's event.
     * Will not do any {@link #isInteresting(GerritTriggeredEvent)} checks. If more
     * than one build was triggered by the event the results from those builds will be counted again, but they won't be
     * re-triggered. If any builds for the event are still running, this new scheduled build will replace its
     * predesessor. If the project is currently building the event, no scheduling will be done.
     *
     * @param context the previous context.
     */
    public void retriggerThisBuild(TriggerContext context) {
        if (context.getThisBuild().getProject().isBuildable()) {
            ToGerritRunListener listener = ToGerritRunListener.getInstance();
            if (listener != null) {
                if (!listener.isBuilding(context.getThisBuild().getProject(),
                        context.getEvent())) {

                    Provider provider = initializeProvider(context.getEvent());

                    // If serverName in event no longer exists, server may have been renamed/removed,
                    // so use current serverName
                    if (!isAnyServer() && !PluginImpl.getInstance().containsServer(provider.getName())) {
                        provider.setName(serverName);
                    }

                    if (!silentMode) {
                        listener.onRetriggered(
                                context.getThisBuild().getProject(),
                                context.getEvent(),
                                context.getOtherBuilds());
                    }
                    final GerritUserCause cause = new GerritUserCause(context.getEvent(), silentMode);
                    schedule(cause, context.getEvent(), context.getThisBuild().getProject());
                }
            }
        }
    }

    //CS IGNORE LineLength FOR NEXT 9 LINES. REASON: Javadoc see syntax.

    /**
     * Retriggers all builds in the given context. The builds will only be triggered if no builds for the event are
     * building.
     *
     * @param context the context to rebuild.
     * @see ToGerritRunListener#isBuilding(GerritTriggeredEvent)
     */
    public void retriggerAllBuilds(TriggerContext context) {
        DependencyQueueTaskDispatcher dependencyQueueTaskDispatcher = DependencyQueueTaskDispatcher.getInstance();
        if (dependencyQueueTaskDispatcher != null) {
            ToGerritRunListener listener = ToGerritRunListener.getInstance();
            if (listener != null) {
                if (!listener.isBuilding(context.getEvent())) {
                    dependencyQueueTaskDispatcher.onTriggeringAll(context.getEvent());
                    retrigger(context.getThisBuild().getProject(), context.getEvent());
                    for (AbstractBuild build : context.getOtherBuilds()) {
                        GerritTrigger trigger = (GerritTrigger)build.getProject().getTrigger(GerritTrigger.class);
                        if (trigger != null) {
                            trigger.retrigger(build.getProject(), context.getEvent());
                        }
                    }
                    dependencyQueueTaskDispatcher.onDoneTriggeringAll(context.getEvent());
                }
            }
        }
    }

    /**
     * Retriggers one build in a set of many.
     *
     * @param project the project to retrigger.
     * @param event   the event.
     * @see #retriggerAllBuilds(com.sonyericsson.hudson.plugins.gerrit.trigger.hudsontrigger.data.TriggerContext)
     */
    private void retrigger(AbstractProject project, GerritTriggeredEvent event) {
        if (project.isBuildable()) {
            initializeProvider(event);
            if (!silentMode) {
                ToGerritRunListener listener = ToGerritRunListener.getInstance();
                if (listener != null) {
                    listener.onRetriggered(project, event, null);
                }
            }
            GerritUserCause cause = new GerritUserCause(event, silentMode);
            schedule(cause, event, project);
        }
    }

    @Override
    public int hashCode() {
        if (job == null) {
            return super.hashCode();
        } else {
            return job.getFullName().hashCode();
        }
    }

    @Override
    public boolean equals(Object obj) {
        if (obj instanceof GerritTrigger) {
            GerritTrigger that = (GerritTrigger)obj;
            if (job == null || that.job == null) {
                return super.equals(obj);
            } else {
                return job.getFullName().equals(that.job.getFullName());
            }
        }
        return false;
    }

    /**
     * Should we trigger on this event?
     *
     * @param event the event
     * @return true if we should.
     */
    /*package*/ boolean isInteresting(GerritTriggeredEvent event) {
        if (!job.isBuildable()) {
            logger.trace("Disabled.");
            return false;
        }

        ToGerritRunListener listener = ToGerritRunListener.getInstance();
        if (listener != null) {
            if (listener.isProjectTriggeredAndIncomplete(job, event)) {
                logger.trace("Already triggered and incomplete.");
                return false;
            } else if (listener.isTriggered(job, event)) {
                logger.trace("Already triggered.");
                return false;
            }
        }

        if (!shouldTriggerOnEventType(event)) {
            return false;
        }
        List<GerritProject> allGerritProjects = new LinkedList<GerritProject>();
        if (gerritProjects != null) {
            allGerritProjects.addAll(gerritProjects);
        }
        if (dynamicGerritProjects != null) {
            allGerritProjects.addAll(dynamicGerritProjects);
        }
        logger.trace("entering isInteresting projects configured: {} the event: {}", allGerritProjects.size(), event);

        for (GerritProject p : allGerritProjects) {
            try {
                if (event instanceof ChangeBasedEvent) {
                    ChangeBasedEvent changeBasedEvent = (ChangeBasedEvent)event;
                    if (isServerInteresting(event)
                         && p.isInteresting(changeBasedEvent.getChange().getProject(),
                                            changeBasedEvent.getChange().getBranch(),
                                            changeBasedEvent.getChange().getTopic())) {
                        if (isFileTriggerEnabled() && p.getFilePaths() != null
                                && p.getFilePaths().size() > 0) {
                            if (isServerInteresting(event)
                                 && p.isInteresting(changeBasedEvent.getChange().getProject(),
                                                    changeBasedEvent.getChange().getBranch(),
                                                    changeBasedEvent.getChange().getTopic(),
                                                    changeBasedEvent.getFiles(
                                                        new GerritQueryHandler(getServerConfig(event))))) {
                                logger.trace("According to {} the event is interesting.", p);
                                return true;
                            }
                        } else {
                            logger.trace("According to {} the event is interesting.", p);
                            return true;
                        }
                    }
                } else if (event instanceof RefUpdated) {
                    RefUpdated refUpdated = (RefUpdated)event;
                    if (isServerInteresting(event) && p.isInteresting(refUpdated.getRefUpdate().getProject(),
                                                                      refUpdated.getRefUpdate().getRefName(), null)) {
                        logger.trace("According to {} the event is interesting.", p);
                        return true;
                    }
                }
            } catch (PatternSyntaxException pse) {
                logger.error(MessageFormat.format("Exception caught for project {0} and pattern {1}, message: {2}",
                       new Object[]{job.getName(), p.getPattern(), pse.getMessage()}));
            }
        }
        logger.trace("Nothing interesting here, move along folks!");
        return false;
    }

    /**
     * Check whether the event provider contains the same server name as the serverName field.
     *
     * @param event the event
     * @return true if same server name
     */
    private boolean isServerInteresting(GerritTriggeredEvent event) {
        if (isAnyServer()) {
            return true;
        }
        Provider provider = initializeProvider(event);
        return provider.getName().equals(serverName);
    }

    /**
     * Checks if the approvals associated with this comment-added event match what
     * this trigger is configured to look for.
     *
     * @param event the event.
     * @return true if the event matches the approval category and value configured.
     */
    /*package*/ boolean commentAddedMatch(CommentAdded event) {
        PluginCommentAddedEvent commentAdded = null;
        for (PluginGerritEvent e : triggerOnEvents) {
            if (e instanceof PluginCommentAddedEvent) {
                commentAdded = (PluginCommentAddedEvent)e;
                for (Approval approval : event.getApprovals()) {
                    if (approval.getType().equals(commentAdded.getVerdictCategory())
                        && (approval.getValue().equals(commentAdded.getCommentAddedTriggerApprovalValue())
                        || ("+" + approval.getValue()).equals(commentAdded.getCommentAddedTriggerApprovalValue()))) {
                    return true;
                    }
                }
            }
            if (e instanceof PluginCommentAddedContainsEvent) {
                if (((PluginCommentAddedContainsEvent)e).match(event)) {
                    return true;
                }
            }
        }
        return false;
    }



    /**
     * The list of GerritProject triggering rules.
     *
     * @return the rule-set.
     */
    public List<GerritProject> getGerritProjects() {
        return gerritProjects;
    }

    /**
     * The list of dynamically configured triggering rules.
     *
     *  @return the rule-set.
     */
    public List<GerritProject> getDynamicGerritProjects() {
        return dynamicGerritProjects;
    }

    /**
     * The list of GerritProject triggering rules.
     *
     * @param gerritProjects the rule-set
     */
    public void setGerritProjects(List<GerritProject> gerritProjects) {
        this.gerritProjects = gerritProjects;
    }

    /**
     * Job specific Gerrit code review vote when a build is failed, null means that the global value should be used.
     *
     * @return the vote value.
     */
    public Integer getGerritBuildFailedCodeReviewValue() {
        return gerritBuildFailedCodeReviewValue;
    }

    /**
     * Job specific Gerrit code review vote when a build is failed, providing null means that the global value should be
     * used.
     *
     * @param gerritBuildFailedCodeReviewValue
     *         the vote value.
     */
    public void setGerritBuildFailedCodeReviewValue(Integer gerritBuildFailedCodeReviewValue) {
        this.gerritBuildFailedCodeReviewValue = gerritBuildFailedCodeReviewValue;
    }

    /**
     * Job specific Gerrit verified vote when a build is failed, null means that the global value should be used.
     *
     * @return the vote value.
     */
    public Integer getGerritBuildFailedVerifiedValue() {
        return gerritBuildFailedVerifiedValue;
    }

    /**
     * Job specific Gerrit verified vote when a build is failed, providing null means that the global value should be
     * used.
     *
     * @param gerritBuildFailedVerifiedValue the vote value.
     */
    public void setGerritBuildFailedVerifiedValue(Integer gerritBuildFailedVerifiedValue) {
        this.gerritBuildFailedVerifiedValue = gerritBuildFailedVerifiedValue;
    }

    /**
     * Job specific Gerrit code review vote when a build is started, null means that the global value should be used.
     *
     * @return the vote value.
     */
    public Integer getGerritBuildStartedCodeReviewValue() {
        return gerritBuildStartedCodeReviewValue;
    }

    /**
     * Job specific Gerrit code review vote when a build is started, providing null means that the global value should
     * be used.
     *
     * @param gerritBuildStartedCodeReviewValue
     *         the vote value.
     */
    public void setGerritBuildStartedCodeReviewValue(Integer gerritBuildStartedCodeReviewValue) {
        this.gerritBuildStartedCodeReviewValue = gerritBuildStartedCodeReviewValue;
    }

    /**
     * Job specific Gerrit verified vote when a build is started, null means that the global value should be used.
     *
     * @return the vote value.
     */
    public Integer getGerritBuildStartedVerifiedValue() {
        return gerritBuildStartedVerifiedValue;
    }

    /**
     * Job specific Gerrit verified vote when a build is started, providing null means that the global value should be
     * used.
     *
     * @param gerritBuildStartedVerifiedValue
     *         the vote value.
     */
    public void setGerritBuildStartedVerifiedValue(Integer gerritBuildStartedVerifiedValue) {
        this.gerritBuildStartedVerifiedValue = gerritBuildStartedVerifiedValue;
    }

    /**
     * Job specific Gerrit code review vote when a build is successful, null means that the global value should be
     * used.
     *
     * @return the vote value.
     */
    public Integer getGerritBuildSuccessfulCodeReviewValue() {
        return gerritBuildSuccessfulCodeReviewValue;
    }

    /**
     * Job specific Gerrit code review vote when a build is successful, providing null means that the global value
     * should be used.
     *
     * @param gerritBuildSuccessfulCodeReviewValue
     *         the vote value.
     */
    public void setGerritBuildSuccessfulCodeReviewValue(Integer gerritBuildSuccessfulCodeReviewValue) {
        this.gerritBuildSuccessfulCodeReviewValue = gerritBuildSuccessfulCodeReviewValue;
    }

    /**
     * Job specific Gerrit verified vote when a build is successful, null means that the global value should be used.
     *
     * @return the vote value.
     */
    public Integer getGerritBuildSuccessfulVerifiedValue() {
        return gerritBuildSuccessfulVerifiedValue;
    }

    /**
     * Job specific Gerrit verified vote when a build is successful, providing null means that the global value should
     * be used.
     *
     * @param gerritBuildSuccessfulVerifiedValue
     *         the vote value.
     */
    public void setGerritBuildSuccessfulVerifiedValue(Integer gerritBuildSuccessfulVerifiedValue) {
        this.gerritBuildSuccessfulVerifiedValue = gerritBuildSuccessfulVerifiedValue;
    }

    /**
     * Job specific Gerrit code review vote when a build is unstable, null means that the global value should be used.
     *
     * @return the vote value.
     */
    public Integer getGerritBuildUnstableCodeReviewValue() {
        return gerritBuildUnstableCodeReviewValue;
    }

    /**
     * Job specific Gerrit code review vote when a build is unstable, providing null means that the global value should
     * be used.
     *
     * @param gerritBuildUnstableCodeReviewValue
     *         the vote value.
     */
    public void setGerritBuildUnstableCodeReviewValue(Integer gerritBuildUnstableCodeReviewValue) {
        this.gerritBuildUnstableCodeReviewValue = gerritBuildUnstableCodeReviewValue;
    }

    /**
     * Job specific Gerrit verified vote when a build is unstable, null means that the global value should be used.
     *
     * @return the vote value.
     */
    public Integer getGerritBuildUnstableVerifiedValue() {
        return gerritBuildUnstableVerifiedValue;
    }

    /**
     * Job specific Gerrit verified vote when a build is unstable, providing null means that the global value should be
     * used.
     *
     * @param gerritBuildUnstableVerifiedValue
     *         the vote value.
     */
    public void setGerritBuildUnstableVerifiedValue(Integer gerritBuildUnstableVerifiedValue) {
        this.gerritBuildUnstableVerifiedValue = gerritBuildUnstableVerifiedValue;
    }

    /**
     * Job specific Gerrit code review vote when a build is not built, null means that the global value should be used.
     *
     * @return the vote value.
     */
    public Integer getGerritBuildNotBuiltCodeReviewValue() {
        return gerritBuildNotBuiltCodeReviewValue;
    }

    /**
     * Job specific Gerrit code review vote when a build is not built, providing null means that the global value should
     * be used.
     *
     * @param gerritBuildNotBuiltCodeReviewValue
     *         the vote value.
     */
    public void setGerritBuildNotBuiltCodeReviewValue(Integer gerritBuildNotBuiltCodeReviewValue) {
        this.gerritBuildNotBuiltCodeReviewValue = gerritBuildNotBuiltCodeReviewValue;
    }

    /**
     * Job specific Gerrit verified vote when a build is not built, null means that the global value should be used.
     *
     * @return the vote value.
     */
    public Integer getGerritBuildNotBuiltVerifiedValue() {
        return gerritBuildNotBuiltVerifiedValue;
    }

    /**
     * Job specific Gerrit verified vote when a build is not built, providing null means that the global value should be
     * used.
     *
     * @param gerritBuildNotBuiltVerifiedValue
     *         the vote value.
     */
    public void setGerritBuildNotBuiltVerifiedValue(Integer gerritBuildNotBuiltVerifiedValue) {
        this.gerritBuildNotBuiltVerifiedValue = gerritBuildNotBuiltVerifiedValue;
    }

    /**
     * Sets the path to a file that contains the unsuccessful Gerrit comment message.
     *
     * @param path The unsuccessful message comment file path
     */
    public void setBuildUnsuccessfulFilepath(String path) {
        buildUnsuccessfulFilepath = path;
    }

    /**
     * Getter for the triggerOnEvents list.
     * @return the list.
     */
    public List<PluginGerritEvent> getTriggerOnEvents() {
        initializeTriggerOnEvents();
        return triggerOnEvents;
    }

    /**
     * Initializes the triggerOnEvents list.  If it is empty or null, adds patch set created
     * and draft published events (the latter only if supported by the current Gerrit version).
     */
    private void initializeTriggerOnEvents() {
        if (triggerOnEvents == null) {
            triggerOnEvents = new LinkedList<PluginGerritEvent>();
        }
        if (triggerOnEvents.isEmpty()) {
            triggerOnEvents.add(new PluginPatchsetCreatedEvent());
            if (isTriggerOnDraftPublishedEnabled()) {
                triggerOnEvents.add(new PluginDraftPublishedEvent());
            }
        }
    }

    /**
     * Initializes serverName if the field cannot be resolved from the config.xml file.
     */
    private void initializeServerName() {
        if (serverName == null) {
            serverName = ANY_SERVER;
        }
    }

    /**
     * If trigger configuration should be fetched from a URL or not.
     *
     * @return true if trigger configuration should be fetched from a URL.
     */
    public boolean isDynamicTriggerConfiguration() {
        return dynamicTriggerConfiguration;
    }

    /**
     * Set if dynamic trigger configuration should be enabled or not.
     *
     * @param dynamicTriggerConfiguration
     *         true if dynamic trigger configuration should be enabled.
     */
    public void setDynamicTriggerConfiguration(boolean dynamicTriggerConfiguration) {
        this.dynamicTriggerConfiguration = dynamicTriggerConfiguration;
    }

    /**
     * Is checking and triggering missed patches allowed when connection is created.
     *
     * @return true if checking and triggering missing patches is allowed.
     */
    public boolean isAllowTriggeringUnreviewedPatches() {
        return allowTriggeringUnreviewedPatches;
    }

    /**
     * Set if triggering missing patches configuration should be enabled or not.
     *
     * @param allowTriggeringUnreviewedPatches
     *         true if triggering missing patches configuration should be enabled.
     */
    public void setAllowTriggeringUnreviewedPatches(boolean allowTriggeringUnreviewedPatches) {
        this.allowTriggeringUnreviewedPatches = allowTriggeringUnreviewedPatches;
    }

    /**
     * The URL where the trigger configuration should be fetched from.
     *
     * @return the URL, or null if this feature is not used.
     */
    public String getTriggerConfigURL() {
        return triggerConfigURL;
    }

    /**
     * Set the URL where the trigger configuration should be fetched from.
     *
     * @param triggerConfigURL
     *         the URL where the trigger configuration should be fetched from.
     */
    public void setTriggerConfigURL(String triggerConfigURL) {
        this.triggerConfigURL = triggerConfigURL;
    }

    /**
     * The list of dependency jobs, ie jobs on which this job depends.
     *
     * @return the string of jobs, or null if this feature is not used.
     */
    public String getDependencyJobsNames() {
        return dependencyJobsNames;
    }

    /**
     * Set the list of dependency jobs.
     *
     * @param dependencyJobsNames
     *         the string containing a comma-separated list of job names.
     */
    public void setDependencyJobsNames(String dependencyJobsNames) {
        this.dependencyJobsNames = dependencyJobsNames;
    }

    /**
     * If silent mode is on or off. When silent mode is on there will be no communication back to Gerrit, i.e. no build
     * started/failed/successful approve messages etc. Default is false.
     *
     * @return true if silent mode is on.
     */
    public boolean isSilentMode() {
        return silentMode;
    }

    /**
     * If silent start mode is on or off. When silent start mode is on there will be no 'build started' message back
     * to Gerrit. Default is false.
     *
     * @return true if silent start mode is on.
     */
    public boolean isSilentStartMode() {
        return silentStartMode;
    }

    /**
     * Returns whom to notify.
     *
     * @return the notification level value
     */
    public String getNotificationLevel() {
        return notificationLevel;
    }

    /**
     * if escapeQuotes is on or off. When escapeQuotes is on this plugin will escape quotes in Gerrit event parameter
     * string Default is true
     *
     * @return true if escapeQuotes is on.
     */
    public boolean isEscapeQuotes() {
        return escapeQuotes;
    }

    /**
     * Sets escapeQuotes to on or off. When escapeQuotes is on plugin will escape quotes in Gerrit event parameter
     * string. Default is false.
     *
     * @param escapeQuotes is true if escapeQuotes should be on.
     */
    public void setEscapeQuotes(boolean escapeQuotes) {
        this.escapeQuotes = escapeQuotes;
    }

    /**
     * If noNameAndEmailParameters is on or off. When this is set on this plugin will not create parameters
     * which combine a name with an email (this applies change owner, restorer, etc). These parameters cause
     * problems with some configurations.
     *
     * @return true if noNameAndEmailParameters is on.
     */
    public boolean isNoNameAndEmailParameters() {
        return noNameAndEmailParameters;
    }

    /**
     * Sets noNameAndEmailParameters to on or off.  When this is set on this plugin will not create parameters
     * which combine a name with an email (this applies change owner, restorer, etc). These parameters cause
     * problems with some configurations.
     *
     * @param noNameAndEmailParameters is true if problematic parameters should be omitted.
     */
    public void setNoNameAndEmailParameters(boolean noNameAndEmailParameters) {
        this.noNameAndEmailParameters = noNameAndEmailParameters;
    }

    /**
     * If readableMessage is on or off. When this is set on this plugin will create parameters
     * for multiline text, e.g. commit message, as human readable message. When this is set off,
     * it will be encoded.
     *
     * @return true if readableMessage is on.
     */
    public boolean isReadableMessage() {
        return readableMessage;
    }

    /**
     * Sets readableMessage to on or off. When this is set on this plugin will create parameters
     * for multiline text, e.g. commit message, as human readable message. when this is set off,
     * it will be encoded.
     *
     * @param readableMessage is true if human readable message is set.
     */
    public void setReadableMessage(boolean readableMessage) {
        this.readableMessage = readableMessage;
    }

    /**
     * The message to show users when a build starts, if custom messages are enabled.
     *
     * @return The build start message
     */
    public String getBuildStartMessage() {
        return buildStartMessage;
    }

    /**
     * The message to show users when a build succeeds, if custom messages are enabled.
     *
     * @return The build successful message
     */
    public String getBuildSuccessfulMessage() {
        return buildSuccessfulMessage;
    }

    /**
     * The message to show users when a build is unstable, if custom messages are enabled.
     *
     * @return The build unstable message
     */
    public String getBuildUnstableMessage() {
        return buildUnstableMessage;
    }

    /**
     * The message to show users when a build finishes, if custom messages are enabled.
     *
     * @return The build failure message
     */
    public String getBuildFailureMessage() {
        return buildFailureMessage;
    }

    /**
     * The message to show users when all builds are not built, if custom messages are enabled.
     *
     * @return The build not built message
     */
    public String getBuildNotBuiltMessage() {
        return buildNotBuiltMessage;
    }

    /**
     * The path to a file that contains the unsuccessful Gerrit comment message.
     *
     * @return The unsuccessful message comment file path
     */
    public String getBuildUnsuccessfulFilepath() {
        return buildUnsuccessfulFilepath;
    }

    /**
     * Sets silent mode to on or off. When silent mode is on there will be no communication back to Gerrit, i.e. no
     * build started/failed/successful approve messages etc. Default is false.
     *
     * @param silentMode true if silent mode should be on.
     */
    public void setSilentMode(boolean silentMode) {
        this.silentMode = silentMode;
    }

    /**
     * Sets silent start mode to on or off. When silent start mode is on there will be no 'silent start' message
     * back to Gerrit. Default is false.
     *
     * @param silentStartMode true if silent start mode should be on.
     */
    public void setSilentStartMode(boolean silentStartMode) {
        this.silentStartMode = silentStartMode;
    }

    /**
     * Sets the value for whom to notify.
     *
     * @param notificationLevel the notification level.
     */
    public void setNotificationLevel(String notificationLevel) {
        this.notificationLevel = notificationLevel;
    }

    /**
     * URL to send in comment to Gerrit.
     *
     * @return custom URL to post back to Gerrit
     */
    public String getCustomUrl() {
        return customUrl;
    }

    /**
     * Set custom URL to post back to Gerrit.
     *
     * @param customUrl URL to set
     */
    public void setCustomUrl(String customUrl) {
        this.customUrl = customUrl;
    }

    /**
     * Convenience method for finding it out if file triggering is enabled in the Gerrit version.
     * @return true if file triggering is enabled in the Gerrit version.
     */
    public boolean isFileTriggerEnabled() {
        return GerritVersionChecker.isCorrectVersion(GerritVersionChecker.Feature.fileTrigger, serverName);
    }

    /**
     * This method is called by the timer thread at regular intervals. It fetches the URL,
     * determines if the result is different than from the last fetch, and if so, replaces
     * the current URL trigger configuration with the fetched one.
     */
    public void updateTriggerConfigURL() {
        if (triggerInformationAction == null) {
            triggerInformationAction = new GerritTriggerInformationAction();
        }
        triggerInformationAction.setErrorMessage("");
        try {
            if (isAnyServer()) {
                triggerInformationAction.setErrorMessage("Dynamic trigger configuration needs "
                        + "a specific configured server");
            } else {
                List<GerritProject> fetchedProjects = GerritDynamicUrlProcessor.fetch(triggerConfigURL, serverName);
                dynamicGerritProjects = fetchedProjects;
            }
        } catch (ParseException pe) {
            String logErrorMessage = MessageFormat.format(
                    "ParseException for project: {0} and URL: {1} Message: {2}",
                    new Object[]{job.getName(), triggerConfigURL, pe.getMessage()});
            logger.error(logErrorMessage, pe);
            String triggerInformationMessage = MessageFormat.format(
                    "ParseException when fetching dynamic trigger url: {0}", pe.getMessage());
            triggerInformationAction.setErrorMessage(triggerInformationMessage);
        } catch (MalformedURLException mue) {
            String logErrorMessage = MessageFormat.format(
                    "MalformedURLException for project: {0} and URL: {1} Message: {2}",
                    new Object[]{job.getName(), triggerConfigURL, mue.getMessage()});
            logger.error(logErrorMessage, mue);
            String triggerInformationMessage = MessageFormat.format(
                    "MalformedURLException when fetching dynamic trigger url: {0}", mue.getMessage());
            triggerInformationAction.setErrorMessage(triggerInformationMessage);
        } catch (SocketTimeoutException ste) {
            String logErrorMessage = MessageFormat.format(
                    "SocketTimeoutException for project: {0} and URL: {1} Message: {2}",
                    new Object[]{job.getName(), triggerConfigURL, ste.getMessage()});
            logger.error(logErrorMessage, ste);
            String triggerInformationMessage = MessageFormat.format(
                    "SocketTimeoutException when fetching dynamic trigger url: {0}", ste.getMessage());
            triggerInformationAction.setErrorMessage(triggerInformationMessage);

        } catch (IOException ioe) {
            String logErrorMessage = MessageFormat.format(
                    "IOException for project: {0} and URL: {1} Message: {2}",
                    new Object[]{job.getName(), triggerConfigURL, ioe.getMessage()});
            logger.error(logErrorMessage, ioe);
            String triggerInformationMessage = MessageFormat.format(
                    "IOException when fetching dynamic trigger url: {0}", ioe.getMessage());
            triggerInformationAction.setErrorMessage(triggerInformationMessage);
        }
    }

    /**
     * Convenience method for finding it out if triggering on draft published is enabled in the Gerrit version.
     * @return true if triggering on draft published is enabled in the Gerrit version.
     */
    public boolean isTriggerOnDraftPublishedEnabled() {
        return GerritVersionChecker
                .isCorrectVersion(GerritVersionChecker.Feature.triggerOnDraftPublished, serverName);
    }

    /**
     * Convenience method to get the list of GerritSlave to which replication
     * should be done before letting the build execute.
     * @param gerritServerName The Gerrit server name
     * @return list of GerritSlave (can be empty but never null)
     */
    public List<GerritSlave> gerritSlavesToWaitFor(String gerritServerName) {
        List<GerritSlave> gerritSlaves = new ArrayList<GerritSlave>();

        GerritServer gerritServer = PluginImpl.getInstance().getServer(gerritServerName);
        if (gerritServer == null) {
            logger.warn("Could not find server: {}", serverName);
            return gerritSlaves;
        }

        ReplicationConfig replicationConfig = gerritServer.getConfig().getReplicationConfig();
        if (replicationConfig != null && replicationConfig.isEnableReplication()) {
            if (replicationConfig.isEnableSlaveSelectionInJobs()) {
                GerritSlave gerritSlave = replicationConfig.getGerritSlave(gerritSlaveId, true);
                if (gerritSlave != null) {
                    gerritSlaves.add(gerritSlave);
                }
            } else {
                List<GerritSlave> globalSlaves = replicationConfig.getGerritSlaves();
                if (globalSlaves != null) {
                    gerritSlaves.addAll(globalSlaves);
                }
            }
        }
        return gerritSlaves;
    }

    @Override
    public List<Action> getProjectActions() {
        List<Action> list = new LinkedList<Action>();
        list.add(triggerInformationAction);
        return list;
    }

    /**
     * The skip vote selection.
     * &quot;Skipping&quot; the vote means that if more than one build of this job is triggered by a Gerrit event
     * the outcome of this build won't be counted when the final vote is sent to Gerrit.
     *
     * @return data structure for what build results to skip.
     */
    public SkipVote getSkipVote() {
        return skipVote;
    }

    /**
     * The Descriptor for the Trigger.
     */
    @Extension
    public static final class DescriptorImpl extends TriggerDescriptor {

        /**
         * Checks that the provided parameter is an empty string or an integer.
         *
         * @param value the value.
         * @return {@link FormValidation#validatePositiveInteger(String)}
         */
        public FormValidation doEmptyOrIntegerCheck(
                @QueryParameter("value")
                final String value) {
            if (value == null || value.length() <= 0) {
                return FormValidation.ok();
            } else {
                try {
                    Integer.parseInt(value);
                    return FormValidation.ok();
                } catch (NumberFormatException e) {
                    return FormValidation.error(hudson.model.Messages.Hudson_NotANumber());
                }
            }
        }

        /**
         * Provides auto-completion candidates for dependency jobs names.
         *
         * @param value the value.
         * @param self the current instance.
         * @param container the container.
         * @return {@link AutoCompletionCandidates}
         */
        public AutoCompletionCandidates doAutoCompleteDependencyJobsNames(@QueryParameter String value,
                @AncestorInPath Item self, @AncestorInPath ItemGroup container) {
            return AutoCompletionCandidates.ofJobNames(Job.class, value, self, container);
        }

        /**
         * Validates that the dependency jobs are legitimate and do not create cycles.
         *
         * @param value the string value.
         * @param project the current project.
         * @return {@link FormValidation}
         */
        public FormValidation doCheckDependencyJobsNames(@AncestorInPath Item project, @QueryParameter String value) {
            StringTokenizer tokens = new StringTokenizer(Util.fixNull(value), ",");
            // Check that all jobs are legit, actual projects.
            while (tokens.hasMoreTokens()) {
                String projectName = tokens.nextToken().trim();
                if (!projectName.equals("")) {
                    Item item = Hudson.getInstance().getItem(projectName, project, Item.class);
                    if ((item == null) || !(item instanceof AbstractProject)) {
                        return FormValidation.error(hudson.model.Messages.AbstractItem_NoSuchJobExists(projectName,
                                    AbstractProject.findNearest(projectName,
                                        project.getParent()).getRelativeNameFrom(project)));
                    }
                }
            }
            //Check there are no cycles in the dependencies, by exploring all dependencies recursively
            //Only way of creating a cycle is if this project is in the dependencies somewhere.
            Set<AbstractProject> explored = new HashSet<AbstractProject>();
            List<AbstractProject> directDependencies = DependencyQueueTaskDispatcher.getProjectsFromString(value,
                    project);
            if (directDependencies == null) {
                // no dependencies
                return FormValidation.ok();
            }
            for (AbstractProject directDependency : directDependencies) {
                if (directDependency.getFullName().equals(project.getFullName())) {
                    return FormValidation.error(Messages.CannotAddSelfAsDependency());
                }
                java.util.Queue<AbstractProject> toExplore = new LinkedList<AbstractProject>();
                toExplore.add(directDependency);
                while (toExplore.size() > 0) {
                    AbstractProject currentlyExploring = toExplore.remove();
                    explored.add(currentlyExploring);
                    GerritTrigger currentTrigger = getTrigger(currentlyExploring);
                    if (currentTrigger == null) {
                        continue;
                    }
                    String currentDependenciesString = getTrigger(currentlyExploring).getDependencyJobsNames();
                    List<AbstractProject> currentDependencies = DependencyQueueTaskDispatcher.getProjectsFromString(
                            currentDependenciesString, (Item)project);
                    if (currentDependencies == null) {
                        continue;
                    }
                    for (AbstractProject dependency : currentDependencies) {
                        if (dependency.getFullName().equals(project.getFullName())) {
                            return FormValidation.error(Messages.AddingDependentProjectWouldCreateLoop(
                                    directDependency.getFullName(), currentlyExploring.getFullName()));
                        }
                        if (!explored.contains(dependency)) {
                            toExplore.add(dependency);
                        }
                    }
                }
            }
            return FormValidation.ok();
        }

        /**
         * Fill the server dropdown with the list of servers configured globally.
         *
         * @return list of servers.
         */
        public ListBoxModel doFillServerNameItems() {
            ListBoxModel items = new ListBoxModel();
            items.add(Messages.AnyServer(), ANY_SERVER);
            List<String> serverNames = PluginImpl.getInstance().getServerNames();
            for (String s : serverNames) {
                items.add(s);
            }
            return items;
        }

        /**
         * Whether slave selection in jobs should be allowed.
         * If so, the user will see one more dropdown on the job config page, right under server selection dropdown.
         * @return true if so.
         */
        public boolean isSlaveSelectionAllowedInJobs() {
            //since we cannot create/remove drop down when the server is selected,
            //as soon as one of the server allow slave selection, we must display it.
            for (GerritServer server : PluginImpl.getInstance().getServers()) {
                ReplicationConfig replicationConfig = server.getConfig().getReplicationConfig();
                if (replicationConfig != null && replicationConfig.isEnableSlaveSelectionInJobs()) {
                    return true;
                }
            }
            return false;
        }

        /**
         * Fill the Gerrit slave dropdown with the list of slaves configured with the selected server.
         * Expected to be called only when slave config is enabled at job level.
         *
         * @param serverName the name of the selected server.
         * @return list of slaves.
         */
        public ListBoxModel doFillGerritSlaveIdItems(@QueryParameter("serverName") final String serverName) {
            ListBoxModel items = new ListBoxModel();
            if (ANY_SERVER.equals(serverName)) {
                items.add(Messages.SlaveSelectionNotAllowedAnyServer(Messages.AnyServer()), "");
                return items;
            }
            GerritServer server = PluginImpl.getInstance().getServer(serverName);
            if (server == null) {
                logger.warn(Messages.CouldNotFindServer(serverName));
                items.add(Messages.CouldNotFindServer(serverName), "");
                return items;
            }
            ReplicationConfig replicationConfig = server.getConfig().getReplicationConfig();
            if (replicationConfig == null) {
                items.add(Messages.ReplicationNotConfigured(), "");
                return items;
            } else if (!replicationConfig.isEnableReplication()) {
                items.add(Messages.ReplicationNotConfigured(), "");
                return items;
            } else if (!replicationConfig.isEnableSlaveSelectionInJobs()) {
                items.add(Messages.SlaveSelectionInJobsDisabled(), "");
                return items;
            }
            for (GerritSlave slave : replicationConfig.getGerritSlaves()) {
                //if GerritTrigger.gerritSlaveId is configured, the selected value will be the good one because of
                //the stapler/jelly magic. The problem is when job was not saved since replication was configured,
                //we want the selected slave to be the default slave defined at admin level but I did not find a way
                //to do this. Jelly support default value returned by a descriptor method but I did not find a way to
                //pass the selected server to this method.
                //To work around the issue, we always put the default slave first in the list.
                if (slave.getId().equals(replicationConfig.getDefaultSlaveId())) {
                    items.add(0, new ListBoxModel.Option(slave.getName(), slave.getId()));
                } else {
                    items.add(slave.getName(), slave.getId());
                }
            }
            return items;
        }

        /**
         * Checks that the provided parameter is nonempty and a valid URL.
         *
         * @param value the value.
         * @return {@link hudson.util.FormValidation#ok()}
         */
        public FormValidation doUrlCheck(
                @QueryParameter("value")
                final String value) {
            if (value == null || value.isEmpty()) {
                return FormValidation.error(Messages.EmptyError());
            }
            try {
                URL url = new URL(value); // Check for protocol errors
                url.toURI(); // Perform some extra checking
                return FormValidation.ok();
            } catch (java.net.MalformedURLException e) {
                return FormValidation.error(Messages.BadUrlError());
            } catch (java.net.URISyntaxException e) {
                return FormValidation.error(Messages.BadUrlError());
            }
        }

        /**
         * Fill the dropdown for notification levels.
         * @param serverName the server name.
         * @return the values.
         */
        public ListBoxModel doFillNotificationLevelItems(@QueryParameter("serverName") final String serverName) {
            Map<Notify, String> levelTextsById = GerritServer.notificationLevelTextsById();
            ListBoxModel items = new ListBoxModel(levelTextsById.size() + 1);
            items.add(getOptionForNotificationLevelDefault(serverName, levelTextsById));
            for (Entry<Notify, String> level : levelTextsById.entrySet()) {
                items.add(new Option(level.getValue(), level.getKey().toString()));
            }
            return items;
        }

        /**
         * Reads the default option for the notification level, usually from the server config.
         *
         * @param serverName the server name.
         * @param levelTextsById a map with the localized level texts.
         * @return the default option.
         */
        private static Option getOptionForNotificationLevelDefault(
                final String serverName, Map<Notify, String> levelTextsById) {
            if (ANY_SERVER.equals(serverName)) {
                // We do not know which server is selected, so we cannot tell the
                // currently active default value.  It might be the global default,
                // but also a different value.
                return new Option(Messages.NotificationLevel_DefaultValue(), "");
            } else if (serverName != null) {
                GerritServer server = PluginImpl.getInstance().getServer(serverName);
                if (server != null) {
                    Notify level = server.getConfig().getNotificationLevel();
                    if (level != null) {
                        String levelText = levelTextsById.get(level);
                        if (levelText == null) { // new/unknown value
                            levelText = level.toString();
                        }
                        return new Option(Messages.NotificationLevel_DefaultValueFromServer(levelText), "");
                    }
                }
            }

            // fall back to global default
            String defaultText = levelTextsById.get(Config.DEFAULT_NOTIFICATION_LEVEL);
            return new Option(Messages.NotificationLevel_DefaultValueFromServer(defaultText), "");
        }

        /**
         * Default Constructor.
         */
        public DescriptorImpl() {
            super(GerritTrigger.class);
        }

        @Override
        public boolean isApplicable(Item item) {
            return true;
        }

        @Override
        public String getDisplayName() {
            return Messages.TriggerDisplayName();
        }

        @Override
        public String getHelpFile() {
            return "/plugin/gerrit-trigger/help-whatIsGerritTrigger.html";
        }

        /**
         * A list of CompareTypes for the UI.
         *
         * @return A list of CompareTypes
         */
        public CompareType[] getCompareTypes() {
            return CompareType.values();
        }

        /**
         * Getter for the list of PluginGerritEventDescriptors.
         * @return the list.
         */
        public List<PluginGerritEvent.PluginGerritEventDescriptor> getGerritEventDescriptors() {
            ExtensionList<PluginGerritEvent.PluginGerritEventDescriptor> extensionList =
                    Hudson.getInstance().getExtensionList(PluginGerritEvent.PluginGerritEventDescriptor.class);
            return extensionList;
        }
    }

    /**
     * Class for maintaining and synchronizing the runningJobs info.
     * Association between patches and the jobs that we're running for them.
     */
    public class RunningJobs {
        private final HashMap<GerritTriggeredEvent, ParametersAction> runningJobs =
                new HashMap<GerritTriggeredEvent, ParametersAction>();

        /**
         * Does the needful after a build has been scheduled.
         * I.e. cancelling the old build if configured to do so and removing and storing any references.
         *
         * @param event the event triggering a new build.
         * @param parameters the parameters for the new build, used to find it later.
         * @param projectName the name of the current project for better logging.
         */
        public synchronized void scheduled(ChangeBasedEvent event, ParametersAction parameters, String projectName) {
            IGerritHudsonTriggerConfig serverConfig = getServerConfig(event);
            if (serverConfig != null && !serverConfig.isGerritBuildCurrentPatchesOnly()) {
                return;
            }
            Iterator<Entry<GerritTriggeredEvent, ParametersAction>> it = runningJobs.entrySet().iterator();
            while (it.hasNext()) {
                Entry<GerritTriggeredEvent, ParametersAction> pairs = it.next();
                // Find all entries in runningJobs with the same Change #.
                if (pairs.getKey() instanceof ChangeBasedEvent) {
                    if (((ChangeBasedEvent)pairs.getKey()).getChange().equals(event.getChange())) {
                        logger.debug("Cancelling build for " + pairs.getKey());
                        try {
                            cancelJob(pairs.getValue());
                        } catch (Exception e) {
                            // Ignore any problems with canceling the job.
                            logger.error("Error canceling job", e);
                        }
                        it.remove();
                    }
                }
            }
            // add our new job
            runningJobs.put(event, parameters);
        }

        /**
         * Tries to cancel any jobs with the specified parameters. We look in
         * both the build queue and currently executing jobs. This extra work is
         * required due to race conditions when calling Future.cancel() - see
         * https://issues.jenkins-ci.org/browse/JENKINS-13829
         *
         * @param parameters
         *            The parameters to match against.
         */
        private void cancelJob(ParametersAction parameters) {
            // Remove any jobs in the build queue.
            List<hudson.model.Queue.Item> itemsInQueue = Queue.getInstance().getItems(job);
            for (hudson.model.Queue.Item item  : itemsInQueue) {
                List<ParametersAction> params = item.getActions(ParametersAction.class);
                for (ParametersAction param : params) {
                    if (param.equals(parameters)) {
                        Queue.getInstance().cancel(item);
                    }
                }
            }
            // Interrupt any currently running jobs.
            for (Computer c : Hudson.getInstance().getComputers()) {
                List<Executor> executors = new ArrayList<Executor>();
                executors.addAll(c.getOneOffExecutors());
                executors.addAll(c.getExecutors());
                for (Executor e : executors) {
                    if (e.getCurrentExecutable() instanceof Actionable) {
                        Actionable a = (Actionable)e.getCurrentExecutable();
                        List<ParametersAction> params = a.getActions(ParametersAction.class);
                        for (ParametersAction param : params) {
                            if (param.equals(parameters)) {
                                e.interrupt(Result.ABORTED, new NewPatchSetInterruption());
                            }
                        }
                    }
                }
            }
        }

        /**
         * Removes any reference to the current build for this change.
         *
         * @param event the event which started the build we want to remove.
         * @return the build that was removed.
         */
        public synchronized ParametersAction remove(ChangeBasedEvent event) {
            logger.debug("Removing future job " + event.getPatchSet().getNumber());
            return runningJobs.remove(event);
        }
    }
}<|MERGE_RESOLUTION|>--- conflicted
+++ resolved
@@ -1,13 +1,8 @@
 /*
  *  The MIT License
  *
-<<<<<<< HEAD
- *  Copyright 2010 Sony Ericsson Mobile Communications. All rights reserved.
- *  Copyright 2012 Sony Mobile Communications AB. All rights reserved.
+ *  Copyright (c) 2010, 2014 Sony Mobile Communications Inc. All rights reserved.
  *  Copyright (c) 2014, CloudBees, Inc. All rights reserved.
-=======
- *  Copyright (c) 2010, 2014 Sony Mobile Communications Inc. All rights reserved.
->>>>>>> 19bfb019
  *
  *  Permission is hereby granted, free of charge, to any person obtaining a copy
  *  of this software and associated documentation files (the "Software"), to deal
@@ -372,7 +367,7 @@
         if (plugin != null) {
             GerritHandler handler = plugin.getHandler();
             if (handler != null) {
-                handler.addListener(new EventListener(project));
+                handler.addListener(createListener(project));
             } else {
                 logger.warn("The plugin has no handler instance (BUG)! Project {} will not be triggered!",
                         project.getFullDisplayName());
@@ -381,6 +376,24 @@
             logger.warn("The plugin instance could not be found! Project {} will not be triggered!",
                     project.getFullDisplayName());
         }
+    }
+
+    /**
+     * Creates an {@link EventListener} for the provided project.
+     * @param project the project
+     * @return a new listener instance
+     */
+    /*package*/ static EventListener createListener(AbstractProject project) {
+        return new EventListener(project);
+    }
+
+    /**
+     * Creates an {@link EventListener} for this trigger's job.
+     * @return a new listener instance.
+     * @see #createListener(hudson.model.AbstractProject)
+     */
+    /*package*/ EventListener createListener() {
+        return createListener(job);
     }
 
     @Override
@@ -430,7 +443,7 @@
         if (plugin != null) {
             if (PluginImpl.getInstance().getHandler() != null) {
                 if (job != null) {
-                    PluginImpl.getInstance().getHandler().removeListener(new EventListener(job));
+                    PluginImpl.getInstance().getHandler().removeListener(createListener());
                 }
             } else {
                 logger.error("The Gerrit handler has not been initialized. BUG!");
@@ -494,7 +507,7 @@
      */
     @Deprecated
     protected void schedule(GerritCause cause, GerritTriggeredEvent event) {
-        new EventListener(job).schedule(this, cause, event, job);
+        createListener().schedule(this, cause, event, job);
     }
 
     /**
@@ -508,7 +521,7 @@
      */
     @Deprecated
     protected void schedule(GerritCause cause, GerritTriggeredEvent event, AbstractProject project) {
-        new EventListener(job).schedule(this, cause, event, project);
+        createListener().schedule(this, cause, event, project);
     }
 
     /**
@@ -522,7 +535,7 @@
      */
     @Deprecated
     protected ParametersAction createParameters(GerritTriggeredEvent event, AbstractProject project) {
-        return new EventListener(job).createParameters(event, project);
+        return createListener().createParameters(event, project);
     }
 
 
@@ -609,53 +622,6 @@
     }
 
     /**
-<<<<<<< HEAD
-=======
-     * Creates a ParameterAction and fills it with the project's default parameters + the Standard Gerrit parameters.
-     *
-     * @param event   the event.
-     * @param project the project.
-     * @return the ParameterAction.
-     */
-    protected ParametersAction createParameters(GerritTriggeredEvent event, AbstractProject project) {
-        List<ParameterValue> parameters = getDefaultParametersValues(project);
-        setOrCreateParameters(event, project, parameters);
-        return new ParametersAction(parameters);
-    }
-
-    /**
-     * Retrieves all default parameter values for a project.
-     * Copied from {@link AbstractProject#getDefaultParametersValues()}
-     * version 1.362. TODO: This is not a good way to solve the problem.
-     *
-     * @param project the project.
-     * @return the default parameter values.
-     */
-    private List<ParameterValue> getDefaultParametersValues(AbstractProject project) {
-        ParametersDefinitionProperty paramDefProp =
-                (ParametersDefinitionProperty)project.getProperty(ParametersDefinitionProperty.class);
-        List<ParameterValue> defValues = new ArrayList<ParameterValue>();
-
-        /*
-         * This check is made ONLY if someone calls this method even if isParametrized() is false.
-         */
-        if (paramDefProp == null) {
-            return defValues;
-        }
-        /* Scan for all parameters with an associated default value */
-        for (ParameterDefinition paramDefinition : paramDefProp.getParameterDefinitions()) {
-            ParameterValue defaultValue = paramDefinition.getDefaultParameterValue();
-
-            if (defaultValue != null) {
-                defValues.add(defaultValue);
-            }
-        }
-
-        return defValues;
-    }
-
-    /**
->>>>>>> 19bfb019
      * Re-triggers the build in {@link TriggerContext#getThisBuild()} for the context's event.
      * Will not do any {@link #isInteresting(GerritTriggeredEvent)} checks. If more
      * than one build was triggered by the event the results from those builds will be counted again, but they won't be
