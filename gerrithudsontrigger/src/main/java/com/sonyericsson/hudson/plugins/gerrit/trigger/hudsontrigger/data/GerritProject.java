/*
 *  The MIT License
 *
 *  Copyright 2010 Sony Ericsson Mobile Communications.  All rights reserved.
 *  Copyright 2013 Sony Mobile Communications AB.  All rights reserved.
 *
 *  Permission is hereby granted, free of charge, to any person obtaining a copy
 *  of this software and associated documentation files (the "Software"), to deal
 *  in the Software without restriction, including without limitation the rights
 *  to use, copy, modify, merge, publish, distribute, sublicense, and/or sell
 *  copies of the Software, and to permit persons to whom the Software is
 *  furnished to do so, subject to the following conditions:
 *
 *  The above copyright notice and this permission notice shall be included in
 *  all copies or substantial portions of the Software.
 *
 *  THE SOFTWARE IS PROVIDED "AS IS", WITHOUT WARRANTY OF ANY KIND, EXPRESS OR
 *  IMPLIED, INCLUDING BUT NOT LIMITED TO THE WARRANTIES OF MERCHANTABILITY,
 *  FITNESS FOR A PARTICULAR PURPOSE AND NONINFRINGEMENT. IN NO EVENT SHALL THE
 *  AUTHORS OR COPYRIGHT HOLDERS BE LIABLE FOR ANY CLAIM, DAMAGES OR OTHER
 *  LIABILITY, WHETHER IN AN ACTION OF CONTRACT, TORT OR OTHERWISE, ARISING FROM,
 *  OUT OF OR IN CONNECTION WITH THE SOFTWARE OR THE USE OR OTHER DEALINGS IN
 *  THE SOFTWARE.
 */
package com.sonyericsson.hudson.plugins.gerrit.trigger.hudsontrigger.data;

import hudson.Extension;
import hudson.model.Describable;
import hudson.model.Descriptor;
import hudson.model.Hudson;
import hudson.util.ComboBoxModel;
import java.util.List;
import org.kohsuke.stapler.DataBoundConstructor;

/**
 * Base settings for one matcher rule of a Gerrit project.
 * @author Robert Sandell &lt;robert.sandell@sonyericsson.com&gt;
 */
public class GerritProject implements Describable<GerritProject> {

    private CompareType compareType;
    private String pattern;
    private List<Branch> branches;
    private List<FilePath> filePaths;
<<<<<<< HEAD
    private String serverName;
=======
    private List<Topic> topics;
>>>>>>> 7a1e59ad


    /**
     * Default empty constructor.
     */
    public GerritProject() {

    }

    /**
     * DataBound Constructor.
     * @param compareType the compareType
     * @param pattern the project-name pattern
     * @param branches the branch-rules
     * @param topics the topic-rules
     * @param filePaths the file-path rules.
     * @param serverName the name of the Gerrit server.
     */
    @DataBoundConstructor
<<<<<<< HEAD
    public GerritProject(
            CompareType compareType,
            String pattern,
            List<Branch> branches,
            List<FilePath> filePaths,
            String serverName) {
=======
    public GerritProject(CompareType compareType,
            String pattern,
            List<Branch> branches,
            List<Topic> topics,
            List<FilePath> filePaths) {
>>>>>>> 7a1e59ad

        this.compareType = compareType;
        this.pattern = pattern;
        this.branches = branches;
        this.topics = topics;
        this.filePaths = filePaths;
        this.serverName = serverName;
    }

    /**
     * Which algorithm-type to use with the pattern.
     * @return the compareType
     */
    public CompareType getCompareType() {
        return compareType;
    }

    /**
     * Which algorithm-type to use with the pattern.
     * @param compareType the compareType
     */
    public void setCompareType(CompareType compareType) {
        this.compareType = compareType;
    }

    /**
     * The pattern for the project-name to match on.
     * @return the pattern
     */
    public String getPattern() {
        return pattern;
    }

    /**
     * The pattern for the project-name to match on.
     * @param pattern the pattern
     */
    public void setPattern(String pattern) {
        this.pattern = pattern;
    }

    /**
     * The list of branch-rules.
     * @return the branch-rules
     */
    public List<Branch> getBranches() {
        return branches;
    }

    /**
     * The list of branch-rules.
     * @param branches the branch-rules
     */
    public void setBranches(List<Branch> branches) {
        this.branches = branches;
    }

    /**
     * The list of filepath-rules.
     * @return the filepath-rules
     */
    public List<FilePath> getFilePaths() {
        return filePaths;
    }

    /**
     * The list of filepath-rules.
     * @param filePaths the filepath-rules
     */
    public void setFilePaths(List<FilePath> filePaths) {
        this.filePaths = filePaths;
    }

    /**
     * The list of topic-rules.
     * @return the topic-rules
     */
    public List<Topic> getTopics() {
        return topics;
    }

    /**
     * The list of topic-rules.
     * @param topics the topic-rules
     */
    public void setTopics(List<Topic> topics) {
        this.topics = topics;
    }

    /**
     * Compares the project, branch and files to see if the rules specified is a match.
     * @param project the Gerrit project
     * @param branch the branch.
     * @param topic the topic.
     * @param files the files.
     * @return true is the rules match.
     */
    public boolean isInteresting(String project, String branch, String topic, List<String> files) {
        if (compareType.matches(pattern, project)) {
            for (Branch b : branches) {
                if (b.isInteresting(branch)) {
                    if (isInterestingTopic(topic) && isInterestingFile(files)) {
                        return true;
                    }
                }
            }
        }
        return false;
    }

    /**
     * Compares the project and branch to see if the rules specified is a match.
     * @param project the Gerrit project
     * @param branch the branch.
     * @param topic the topic.
     * @return true is the rules match.
     */
    public boolean isInteresting(String project, String branch, String topic) {
        if (compareType.matches(pattern, project)) {
            for (Branch b : branches) {
                if (b.isInteresting(branch)) {
                    return isInterestingTopic(topic);
                }
            }
        }
        return false;
    }

    /**
     * Compare topics to see if the rules specified is a match.
     *
     * @param topic the topic.
     * @return true if the rules match or no rules.
     */
    private boolean isInterestingTopic(String topic) {
        if (topics != null && topics.size() > 0) {
            for (Topic t : topics) {
                if (t.isInteresting(topic)) {
                    return true;
                }
            }
            return false;
        }
        return true;
    }

    /**
     * Compare files to see if the rules specified is a match.
     *
     * @param files the files.
     * @return true if the rules match or no rules.
     */
    private boolean isInterestingFile(List<String> files) {
        if (filePaths != null && filePaths.size() > 0) {
            for (FilePath f : filePaths) {
                if (f.isInteresting(files)) {
                    return true;
                }
            }
            return false;
        }
        return true;
    }

    @Override
    public Descriptor<GerritProject> getDescriptor() {
        return Hudson.getInstance().getDescriptor(getClass());
    }

    /**
     * Descriptor allowing for communication within the Repeatable.
     * Necessary for editable combobox.
     */
    @Extension
    public static final class DescriptorImpl extends Descriptor<GerritProject> {

        /**
         * Used to fill the project pattern combobox with AJAX.
         *
         * @return ComboBoxModels containing a list of all Gerrit Projects
         */
        public ComboBoxModel doFillPatternItems() {
            return new ComboBoxModel();
        }
        @Override
        public String getDisplayName() {
            return null;
        }
    }
}<|MERGE_RESOLUTION|>--- conflicted
+++ resolved
@@ -42,11 +42,8 @@
     private String pattern;
     private List<Branch> branches;
     private List<FilePath> filePaths;
-<<<<<<< HEAD
     private String serverName;
-=======
     private List<Topic> topics;
->>>>>>> 7a1e59ad
 
 
     /**
@@ -66,20 +63,13 @@
      * @param serverName the name of the Gerrit server.
      */
     @DataBoundConstructor
-<<<<<<< HEAD
     public GerritProject(
             CompareType compareType,
             String pattern,
             List<Branch> branches,
+            List<Topic> topics,
             List<FilePath> filePaths,
             String serverName) {
-=======
-    public GerritProject(CompareType compareType,
-            String pattern,
-            List<Branch> branches,
-            List<Topic> topics,
-            List<FilePath> filePaths) {
->>>>>>> 7a1e59ad
 
         this.compareType = compareType;
         this.pattern = pattern;
