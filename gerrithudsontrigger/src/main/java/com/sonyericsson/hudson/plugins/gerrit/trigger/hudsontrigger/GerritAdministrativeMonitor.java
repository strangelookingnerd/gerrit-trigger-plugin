/*
 *  The MIT License
 *
 *  Copyright 2010 Sony Ericsson Mobile Communications. All rights reserved.
 *  Copyright 2012 Sony Mobile Communications AB. All rights reserved.
 *
 *  Permission is hereby granted, free of charge, to any person obtaining a copy
 *  of this software and associated documentation files (the "Software"), to deal
 *  in the Software without restriction, including without limitation the rights
 *  to use, copy, modify, merge, publish, distribute, sublicense, and/or sell
 *  copies of the Software, and to permit persons to whom the Software is
 *  furnished to do so, subject to the following conditions:
 *
 *  The above copyright notice and this permission notice shall be included in
 *  all copies or substantial portions of the Software.
 *
 *  THE SOFTWARE IS PROVIDED "AS IS", WITHOUT WARRANTY OF ANY KIND, EXPRESS OR
 *  IMPLIED, INCLUDING BUT NOT LIMITED TO THE WARRANTIES OF MERCHANTABILITY,
 *  FITNESS FOR A PARTICULAR PURPOSE AND NONINFRINGEMENT. IN NO EVENT SHALL THE
 *  AUTHORS OR COPYRIGHT HOLDERS BE LIABLE FOR ANY CLAIM, DAMAGES OR OTHER
 *  LIABILITY, WHETHER IN AN ACTION OF CONTRACT, TORT OR OTHERWISE, ARISING FROM,
 *  OUT OF OR IN CONNECTION WITH THE SOFTWARE OR THE USE OR OTHER DEALINGS IN
 *  THE SOFTWARE.
 */
package com.sonyericsson.hudson.plugins.gerrit.trigger.hudsontrigger;

import com.sonyericsson.hudson.plugins.gerrit.gerritevents.GerritSendCommandQueue;

import hudson.Extension;
import hudson.model.AdministrativeMonitor;

/**
 * Displays a warning message in /manage if the Gerrit connection is down or some other warning.
 *
 * @author Robert Sandell &lt;robert.sandell@sonyericsson.com&gt;
 */
@Extension
public class GerritAdministrativeMonitor extends AdministrativeMonitor {

    @Override
    public boolean isActivated() {
<<<<<<< HEAD
        return isConnectionWarning() || isConnectionError() || isSendQueueWarning()
                || isGerritSnapshotVersion() || hasDisabledFeatures();
    }

    /**
     * Tells if there is at least one connection warning. Utility method for the jelly page.
     *
     * @return true if warning, false otherwise.
     */
    //called from jelly
    public boolean isConnectionWarning() {
        //Show a warning if at least one server config does not have a value for the front end URL.
        //Remind the user to add a frontend URL.
        warningList.clear();
        for (GerritServer s : PluginImpl.getInstance().getServers()) {
            GerritConnectionListener listener = s.getGerritConnectionListener();
            boolean connected = listener != null && listener.isConnected();
            if (!connected && s.getConfig().hasDefaultValues()) {
                warningList.add(listener);
            }
        }
        return !warningList.isEmpty();
    }

    /**
     * Returns the names of the servers with a connection warning.
     *
     * @return the names, or an empty list if no connection warning.
     */
    public LinkedList<String> getConnectionWarningServers() {
        LinkedList<String> warningServers = new LinkedList<String>();
        for (GerritConnectionListener l : warningList) {
            warningServers.add(l.getName());
        }
        return warningServers;
    }

    /**
     * Tells if there is at least one connection error. Utility method for the jelly page,
     *
     * @return true if error, false otherwise.
     */
    @SuppressWarnings("unused")
    //called from jelly
    public boolean isConnectionError() {
        //Show an error if at least one server connection could not be established with the configured front end URL
        errorList.clear();
        for (GerritServer s : PluginImpl.getInstance().getServers()) {
            if (!s.isPseudoMode()) {
                GerritConnectionListener listener = s.getGerritConnectionListener();
                boolean connected = listener != null && listener.isConnected();
                if (!connected && !s.getConfig().hasDefaultValues()) {
                    errorList.add(listener);
                }
            }
        }
        return !errorList.isEmpty();
    }

    /**
     * Returns the names of the servers with a connection error.
     *
     * @return the names, or an empty list if no connection error.
     */
    public LinkedList<String> getConnectionErrorServers() {
        LinkedList<String> errorServers = new LinkedList<String>();
        for (GerritConnectionListener l : errorList) {
            errorServers.add(l.getName());
        }
        return errorServers;
=======
        return isSendQueueWarning();
>>>>>>> a06e97a2
    }

    /**
     * Tells if there is a warning with the send-commands-queue. Utility method for the jelly page.
     *
     * @return true if so, false otherwise.
     */
    public boolean isSendQueueWarning() {
        return getSendQueueSize() >= GerritSendCommandQueue.SEND_QUEUE_SIZE_WARNING_THRESHOLD;
    }

    /**
     * Gets the current send-command queue size. Utility method for the jelly page.
     *
     * @return the amount of jobs in the queue.
     */
    public int getSendQueueSize() {
        return GerritSendCommandQueue.getQueueSize();
    }
<<<<<<< HEAD

    /**
     * If at least one connected Gerrit is a snapshot version.
     *
     * @return true if so, false otherwise.
     */
    //called from jelly
    public boolean isGerritSnapshotVersion() {
        snapshotList.clear();
        for (GerritServer s : PluginImpl.getInstance().getServers()) {
            if (!s.isPseudoMode()) {
                GerritConnectionListener listener = s.getGerritConnectionListener();
                if (listener != null && listener.isSnapShotGerrit()) {
                    snapshotList.add(listener);
                }
            }
        }
        return !snapshotList.isEmpty();
    }

    /**
     * Returns the names of the Gerrit servers with a snapshot version.
     *
     * @return the names, or an empty list if no snapshot servers.
     */
    public LinkedList<String> getSnapshotServers() {
        LinkedList<String> snapshotServers = new LinkedList<String>();
        for (GerritConnectionListener l : snapshotList) {
            snapshotServers.add(l.getName());
        }
        return snapshotServers;
    }

    /**
     * If there is at least one server with features disabled due to old Gerrit version.
     *
     * @return true if so, false otherwise.
     */
    public boolean hasDisabledFeatures() {
        disabledFeaturesList.clear();
        for (GerritServer s : PluginImpl.getInstance().getServers()) {
            if (!s.isPseudoMode()) {
                GerritConnectionListener listener = s.getGerritConnectionListener();
                if (listener != null) {
                    List<GerritVersionChecker.Feature> disabledFeatures = listener.getDisabledFeatures();
                    if (disabledFeatures != null && !disabledFeatures.isEmpty()) {
                        disabledFeaturesList.add(listener);
                    }
                }
            }
        }
        return !disabledFeaturesList.isEmpty();
    }

    /**
     * Returns the names of the servers with disabled features.
     *
     * @return the names, or an empty list if no servers have disabled features.
     */
    public LinkedList<String> getDisabledFeaturesServers() {
        LinkedList<String> disabledFeaturesServers = new LinkedList<String>();
        for (GerritConnectionListener l : disabledFeaturesList) {
            disabledFeaturesServers.add(l.getName());
        }
        return disabledFeaturesServers;
    }

    /**
     * Returns the list of disabled features for a specific server.
     *
     * @param serverName the name of the Gerrit server
     * @return the list of disabled features or empty list if listener not found
     */
    public List<GerritVersionChecker.Feature> getDisabledFeatures(String serverName) {
        for (GerritConnectionListener listener : disabledFeaturesList) {
            if (listener.getName().equals(serverName)) {
                return listener.getDisabledFeatures();
            }
        }
        return new LinkedList<GerritVersionChecker.Feature>();
    }
=======
>>>>>>> a06e97a2
}<|MERGE_RESOLUTION|>--- conflicted
+++ resolved
@@ -39,80 +39,7 @@
 
     @Override
     public boolean isActivated() {
-<<<<<<< HEAD
-        return isConnectionWarning() || isConnectionError() || isSendQueueWarning()
-                || isGerritSnapshotVersion() || hasDisabledFeatures();
-    }
-
-    /**
-     * Tells if there is at least one connection warning. Utility method for the jelly page.
-     *
-     * @return true if warning, false otherwise.
-     */
-    //called from jelly
-    public boolean isConnectionWarning() {
-        //Show a warning if at least one server config does not have a value for the front end URL.
-        //Remind the user to add a frontend URL.
-        warningList.clear();
-        for (GerritServer s : PluginImpl.getInstance().getServers()) {
-            GerritConnectionListener listener = s.getGerritConnectionListener();
-            boolean connected = listener != null && listener.isConnected();
-            if (!connected && s.getConfig().hasDefaultValues()) {
-                warningList.add(listener);
-            }
-        }
-        return !warningList.isEmpty();
-    }
-
-    /**
-     * Returns the names of the servers with a connection warning.
-     *
-     * @return the names, or an empty list if no connection warning.
-     */
-    public LinkedList<String> getConnectionWarningServers() {
-        LinkedList<String> warningServers = new LinkedList<String>();
-        for (GerritConnectionListener l : warningList) {
-            warningServers.add(l.getName());
-        }
-        return warningServers;
-    }
-
-    /**
-     * Tells if there is at least one connection error. Utility method for the jelly page,
-     *
-     * @return true if error, false otherwise.
-     */
-    @SuppressWarnings("unused")
-    //called from jelly
-    public boolean isConnectionError() {
-        //Show an error if at least one server connection could not be established with the configured front end URL
-        errorList.clear();
-        for (GerritServer s : PluginImpl.getInstance().getServers()) {
-            if (!s.isPseudoMode()) {
-                GerritConnectionListener listener = s.getGerritConnectionListener();
-                boolean connected = listener != null && listener.isConnected();
-                if (!connected && !s.getConfig().hasDefaultValues()) {
-                    errorList.add(listener);
-                }
-            }
-        }
-        return !errorList.isEmpty();
-    }
-
-    /**
-     * Returns the names of the servers with a connection error.
-     *
-     * @return the names, or an empty list if no connection error.
-     */
-    public LinkedList<String> getConnectionErrorServers() {
-        LinkedList<String> errorServers = new LinkedList<String>();
-        for (GerritConnectionListener l : errorList) {
-            errorServers.add(l.getName());
-        }
-        return errorServers;
-=======
         return isSendQueueWarning();
->>>>>>> a06e97a2
     }
 
     /**
@@ -132,88 +59,4 @@
     public int getSendQueueSize() {
         return GerritSendCommandQueue.getQueueSize();
     }
-<<<<<<< HEAD
-
-    /**
-     * If at least one connected Gerrit is a snapshot version.
-     *
-     * @return true if so, false otherwise.
-     */
-    //called from jelly
-    public boolean isGerritSnapshotVersion() {
-        snapshotList.clear();
-        for (GerritServer s : PluginImpl.getInstance().getServers()) {
-            if (!s.isPseudoMode()) {
-                GerritConnectionListener listener = s.getGerritConnectionListener();
-                if (listener != null && listener.isSnapShotGerrit()) {
-                    snapshotList.add(listener);
-                }
-            }
-        }
-        return !snapshotList.isEmpty();
-    }
-
-    /**
-     * Returns the names of the Gerrit servers with a snapshot version.
-     *
-     * @return the names, or an empty list if no snapshot servers.
-     */
-    public LinkedList<String> getSnapshotServers() {
-        LinkedList<String> snapshotServers = new LinkedList<String>();
-        for (GerritConnectionListener l : snapshotList) {
-            snapshotServers.add(l.getName());
-        }
-        return snapshotServers;
-    }
-
-    /**
-     * If there is at least one server with features disabled due to old Gerrit version.
-     *
-     * @return true if so, false otherwise.
-     */
-    public boolean hasDisabledFeatures() {
-        disabledFeaturesList.clear();
-        for (GerritServer s : PluginImpl.getInstance().getServers()) {
-            if (!s.isPseudoMode()) {
-                GerritConnectionListener listener = s.getGerritConnectionListener();
-                if (listener != null) {
-                    List<GerritVersionChecker.Feature> disabledFeatures = listener.getDisabledFeatures();
-                    if (disabledFeatures != null && !disabledFeatures.isEmpty()) {
-                        disabledFeaturesList.add(listener);
-                    }
-                }
-            }
-        }
-        return !disabledFeaturesList.isEmpty();
-    }
-
-    /**
-     * Returns the names of the servers with disabled features.
-     *
-     * @return the names, or an empty list if no servers have disabled features.
-     */
-    public LinkedList<String> getDisabledFeaturesServers() {
-        LinkedList<String> disabledFeaturesServers = new LinkedList<String>();
-        for (GerritConnectionListener l : disabledFeaturesList) {
-            disabledFeaturesServers.add(l.getName());
-        }
-        return disabledFeaturesServers;
-    }
-
-    /**
-     * Returns the list of disabled features for a specific server.
-     *
-     * @param serverName the name of the Gerrit server
-     * @return the list of disabled features or empty list if listener not found
-     */
-    public List<GerritVersionChecker.Feature> getDisabledFeatures(String serverName) {
-        for (GerritConnectionListener listener : disabledFeaturesList) {
-            if (listener.getName().equals(serverName)) {
-                return listener.getDisabledFeatures();
-            }
-        }
-        return new LinkedList<GerritVersionChecker.Feature>();
-    }
-=======
->>>>>>> a06e97a2
 }