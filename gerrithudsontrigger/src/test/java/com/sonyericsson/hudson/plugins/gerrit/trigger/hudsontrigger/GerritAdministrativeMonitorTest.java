--- conflicted
+++ resolved
@@ -24,10 +24,7 @@
 
 package com.sonyericsson.hudson.plugins.gerrit.trigger.hudsontrigger;
 
-<<<<<<< HEAD
 import com.sonyericsson.hudson.plugins.gerrit.trigger.GerritServer;
-=======
->>>>>>> 02957031
 import com.sonyericsson.hudson.plugins.gerrit.trigger.PluginImpl;
 import com.sonyericsson.hudson.plugins.gerrit.trigger.version.GerritVersionChecker;
 
@@ -44,6 +41,7 @@
 
 import static org.junit.Assert.assertFalse;
 import static org.junit.Assert.assertTrue;
+import static org.mockito.Matchers.any;
 import static org.powermock.api.mockito.PowerMockito.mock;
 import static org.powermock.api.mockito.PowerMockito.when;
 
@@ -65,13 +63,10 @@
     @Before
     public void setUp() {
         plugin = mock(PluginImpl.class);
-<<<<<<< HEAD
         server = mock(GerritServer.class);
         ArrayList<GerritServer> servers = new ArrayList<GerritServer>();
         servers.add(server);
-=======
-        when(plugin.isConnected()).thenReturn(true);
->>>>>>> 02957031
+        when(server.isConnected()).thenReturn(true);
         PowerMockito.mockStatic(PluginImpl.class);
         when(PluginImpl.getInstance()).thenReturn(plugin);
         when(plugin.getServers()).thenReturn(servers);
