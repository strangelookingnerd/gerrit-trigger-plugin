/*
 * The MIT License
 *
 * Copyright 2014 Smartmatic International Corporation. All rights reserved.
 *
 * Permission is hereby granted, free of charge, to any person obtaining a copy
 * of this software and associated documentation files (the "Software"), to deal
 * in the Software without restriction, including without limitation the rights
 * to use, copy, modify, merge, publish, distribute, sublicense, and/or sell
 * copies of the Software, and to permit persons to whom the Software is
 * furnished to do so, subject to the following conditions:
 *
 * The above copyright notice and this permission notice shall be included in
 * all copies or substantial portions of the Software.
 *
 * THE SOFTWARE IS PROVIDED "AS IS", WITHOUT WARRANTY OF ANY KIND, EXPRESS OR
 * IMPLIED, INCLUDING BUT NOT LIMITED TO THE WARRANTIES OF MERCHANTABILITY,
 * FITNESS FOR A PARTICULAR PURPOSE AND NONINFRINGEMENT. IN NO EVENT SHALL THE
 * AUTHORS OR COPYRIGHT HOLDERS BE LIABLE FOR ANY CLAIM, DAMAGES OR OTHER
 * LIABILITY, WHETHER IN AN ACTION OF CONTRACT, TORT OR OTHERWISE, ARISING FROM,
 * OUT OF OR IN CONNECTION WITH THE SOFTWARE OR THE USE OR OTHER DEALINGS IN
 * THE SOFTWARE.
 */
package com.sonyericsson.hudson.plugins.gerrit.trigger.dependency;

import hudson.Extension;
import hudson.ExtensionList;
import hudson.model.Cause;
import hudson.model.Item;
import hudson.model.Job;
import hudson.model.Queue;
import hudson.model.Run;
import hudson.model.queue.QueueTaskDispatcher;
import hudson.model.queue.CauseOfBlockage;
import jenkins.model.Jenkins;

import java.util.ArrayList;
import java.util.List;
import java.util.Set;
import java.util.Collections;
import java.util.StringTokenizer;
import java.util.concurrent.ConcurrentHashMap;
import java.util.concurrent.TimeUnit;

import org.slf4j.Logger;
import org.slf4j.LoggerFactory;

import com.sonymobile.tools.gerrit.gerritevents.GerritDefaultValues;
import com.sonymobile.tools.gerrit.gerritevents.GerritEventListener;
import com.sonymobile.tools.gerrit.gerritevents.dto.events.GerritTriggeredEvent;
import com.sonymobile.tools.gerrit.gerritevents.dto.GerritEvent;
import com.sonymobile.tools.gerrit.gerritevents.GerritHandler;
import com.sonyericsson.hudson.plugins.gerrit.trigger.events.lifecycle.GerritEventLifecycleListener;
import com.sonyericsson.hudson.plugins.gerrit.trigger.events.lifecycle.GerritEventLifecycle;
import com.sonyericsson.hudson.plugins.gerrit.trigger.hudsontrigger.GerritCause;
import com.sonyericsson.hudson.plugins.gerrit.trigger.hudsontrigger.GerritTrigger;
import com.sonyericsson.hudson.plugins.gerrit.trigger.gerritnotifier.ToGerritRunListener;
import com.sonyericsson.hudson.plugins.gerrit.trigger.PluginImpl;

/**
 * Blocks builds from running until the projects on which they depend have finished building.
 * This applies on a per-event basis, so for each event, the plugin will wait for
 * dependency projects (i.e., projects on which it depends) which also trigger for the same
 * event, to finish building before building a dependent project.
 *
 * @author Yannick Bréhon &lt;yannick.brehon@smartmatic.com&gt;
 */
@Extension
public final class DependencyQueueTaskDispatcher extends QueueTaskDispatcher
    implements GerritEventLifecycleListener, GerritEventListener {

    private static final Logger logger = LoggerFactory.getLogger(DependencyQueueTaskDispatcher.class);
    private Set<GerritTriggeredEvent> currentlyTriggeringEvents;

    /**
     * Default constructor.
     */
    public DependencyQueueTaskDispatcher() {
        this(PluginImpl.getHandler_());
    }

    /**
     * Constructor use by default constructor and for unit tests.
     *
     * @param gerritHandler the handler
     */
    DependencyQueueTaskDispatcher(GerritHandler gerritHandler) {
        this.currentlyTriggeringEvents = Collections.newSetFromMap(
                new ConcurrentHashMap<>());
        if (gerritHandler == null) {
            logger.error("Gerrit Handler was not available to construct DependencyQueueTaskDispatcher");
        } else {
            gerritHandler.addListener(this);
        }
        logger.debug("Registered to gerrit events");
    }

    /**
     * Returns the registered instance of this class from the list of all listeners.
     *
     * @return the instance.
     */
    public static DependencyQueueTaskDispatcher getInstance() {
        Jenkins jenkins = Jenkins.getInstanceOrNull();
        if (jenkins == null) {
            logger.error("INITIALIZATION ERROR? Could not find the Jenkins instance.");
            return null;
        }
        ExtensionList<DependencyQueueTaskDispatcher> dispatchers =
                jenkins.getExtensionList(DependencyQueueTaskDispatcher.class);
        if (dispatchers == null || dispatchers.isEmpty()) {
            logger.error("INITIALIZATION ERROR? Could not find the registered instance.");
            return null;
        }
        return dispatchers.get(0);
    }

    @Override
    public CauseOfBlockage canRun(Queue.Item item) {
        //Job check
        if (!(item.task instanceof Job p)) {
            logger.debug("Not an Job instance: {}", item.task);
            return null;
        }

        GerritCause cause = getGerritCause(item);
        //Not gerrit-triggered
        if (cause == null) {
            logger.debug("Not Gerrit cause for {}", item);
            return null;
        }
        GerritTriggeredEvent event = cause.getEvent();
        //The GerritCause should contain an event, but just in case.
        if (event == null) {
            logger.debug("{} does not contain an event", item);
            return null;
        }
        //we do not block an item when it reached the buildable state: a buildable item is
        //an item for which it has already been determined it canRun, and it is only
        //waiting for an executor. Once the executor is avail, an extra check is done, but
        //we already determined in the previous canRun checks that its dependencies were done.
        if (item.isBuildable()) {
            logger.debug("{} is already buildable for {}", item, event);
            return null;
        }
        GerritTrigger trigger = GerritTrigger.getTrigger(p);
        //The project being checked has no Gerrit Trigger
        if (trigger == null) {
            logger.debug("Project {} does not contain a trigger", p);
            return null;
        }
        //Dependency projects in the build queue
        List<Job> dependencies = getProjectsFromString(trigger.getDependencyJobsNames(), p);
        if (dependencies == null || dependencies.isEmpty()) {
            logger.debug("No dependencies on project: {} for event {}", p, event);
            return null;
        }
        //logger.debug("We have dependencies on project {} : {}", p, trigger.getDependencyJobsNames());

        // We ensure that we wait until other jobs have been put into queue.
        // We use the default Gerrit Build Schedule Delay value
        long inQueueSince = item.getInQueueSince();
        if (System.currentTimeMillis() - inQueueSince < TimeUnit.SECONDS
                .toMillis(GerritDefaultValues.DEFAULT_BUILD_SCHEDULE_DELAY)) {
            logger.debug("We need to wait to ensure dependent jobs {} are in queue for {}", event, p);
            return new BecauseWaitingToEnsureOtherJobsAreInQueue();
        }

        /* we really should first check for other projects which will be triggered
         * for the same event, and haven't yet. Unfortunately, this requires some kind
         * of event notification - GerritEventLifecycle like - which is not available
         * at this time. Fortunately, triggering is near instant, and projects are kept
         * long enough in the queue  for us to not worry too much about this at this time.
         * We can do this check for the retrigger.all action however, which does not have a quiet
         * time, because specific code exists for it in GerritTrigger, fortunately.
         */
        if (currentlyTriggeringEvents.contains(event)) {
            logger.debug("We need to wait while {} is being triggered for {}", event, p);
            return new BecauseWaitingForOtherProjectsToTrigger();
        }


        CauseOfBlockage causeOfBlockage = getCauseOfBlockage(dependencies, event);

        if (causeOfBlockage != null) {
            return causeOfBlockage;
        } else {
            ToGerritRunListener toGerritRunListener = ToGerritRunListener.getInstance();

            if (toGerritRunListener != null) {
                List<Run> parentRuns = toGerritRunListener.getRuns(event);

                if (parentRuns == null) {
                    logger.info("All dependencies for event: {} on project: {}, are triggered in silent mode. "
                            + "Can not get list of actual dependencies", event, p);
                    return null;
                }

                if (parentRuns.isEmpty()) {
                    logger.info("Project {} has dependencies, but does not have known runs for {}", p, event);
                    return null;
                }

                List<Run> actualDependencies = new ArrayList<>(dependencies.size());
                for (Run run : parentRuns) {
                    if (dependencies.contains(run.getParent())) {
                        actualDependencies.add(run);
                    }
                }

                if (actualDependencies.isEmpty()) {
                    logger.info("Project {} has dependencies, but all of them are not interested in event {}", p, event);
                    return null;
                }

                // TODO: returning `null` from a QueueTaskDispatcher does not mean the build will start immediately.
                // So, this line can be called multiple times. In case of performance/stability issues it makes sense to
                // mode to TransientActionFactory or maybe a QueueListener would be better.
                item.replaceAction(new GerritDependencyAction(actualDependencies));
            }

            logger.info("No active dependencies on project: {} for event: {}, it will now build", p, event);
            return null;
        }
    }


    /**
     * Gets the cause of blockage if one of dependant project was not triggered or was not finished yet.
     * @param dependencies The list of projects which need to be checked
     * @param event The event should have also caused the blocking builds.
     * @return the cause of blockage.
     */
    private CauseOfBlockage getCauseOfBlockage(List<Job> dependencies, GerritTriggeredEvent event) {
        ToGerritRunListener toGerritRunListener = ToGerritRunListener.getInstance();
        if (toGerritRunListener != null) {
            for (Job dependency : dependencies) {
                if (toGerritRunListener.isTriggered(dependency, event)) {
                    if (toGerritRunListener.isBuilding(dependency, event)) {
                        return new BecauseDependentBuildIsBuilding(dependency);
                    }
                } else {
                    GerritTrigger gerritTrigger = GerritTrigger.getTrigger(dependency);
                    if (gerritTrigger != null && gerritTrigger.isInteresting(event)) {
                        return new BecauseWaitingForOtherProjectsToTrigger();
                    }
                }
            }
        }
        return null;
    }

    /**
     * Return the GerritCause of the specific item if any, otherwise return null.
     * @param item The item
     * @return the GerritCause
     */
    private GerritCause getGerritCause(Queue.Item item) {
        for (Cause cause : item.getCauses()) {
            if (cause instanceof GerritCause) {
                return (GerritCause)cause;
            }
        }
        return null;
    }

    /**
     * Return a list of Abstract Projects from their string names.
     * @param projects The string containing the projects, comma-separated.
     * @param context The context in which to read the string
     * @return the list of projects
     */
    public static List<Job> getProjectsFromString(String projects, Item context) {
<<<<<<< HEAD
        List<Job> dependencyJobs = new ArrayList<>();
        if (StringUtils.isEmpty(projects)) {
=======
        List<Job> dependencyJobs = new ArrayList<Job>();
        if (projects == null || projects.isEmpty()) {
>>>>>>> 6ab5c077
            return null;
        } else {
            Jenkins jenkins = Jenkins.get();
            StringTokenizer tokens = new StringTokenizer(projects, ",");
            while (tokens.hasMoreTokens()) {
                String projectName = tokens.nextToken().trim();
                if (!projectName.isEmpty()) {
                    Item item = jenkins.getItem(projectName, context, Item.class);
                    if ((item instanceof Job)) {
                        dependencyJobs.add((Job)item);
                        logger.debug("project dependency job added : {}", item);
                    }
                }
            }
        }
        return dependencyJobs;
    }

    /**
     * Signals this event started retriggering all its projects.
     * In the meantime, no builds with dependencies should be allowed to start.
     * @param event the event triggering
     */
    public void onTriggeringAll(GerritTriggeredEvent event) {
        currentlyTriggeringEvents.add(event);
        logger.debug("Triggering all projects for {}", event);
    }

    /**
     * Signals this event is done retriggering all its projects.
     * Builds with dependencies may be allowed to start once their dependencies are built..
     * @param event the event done triggering
     */
    public void onDoneTriggeringAll(GerritTriggeredEvent event) {
        currentlyTriggeringEvents.remove(event);
        logger.debug("Done triggering all projects for {}", event);
    }

    /*
     * GerritEventListener interface
     */

    /**
     * Process lifecycle events. We register to these events
     * so we can get notified of the beginning of the scanning and end of
     * scanning.
     * @param event the event to which we subscribe.
     */
    @Override
    public void gerritEvent(GerritEvent event) {
        //we are only interested in the ManualPatchsetCreated events for now
        //as they are the only ones which have event scanning information.
        if (event instanceof GerritEventLifecycle) {
            logger.debug("registering to lifecycle");
            // Registering to get the ScanDone event.
            ((GerritEventLifecycle)event).addListener(this);
            // while this is most likely a ManualPatchSetCreated, which is
            // a GerritTriggeredEvent, we don't have a guarantee that this
            // will necessarily be the case in the future.
            if (event instanceof GerritTriggeredEvent) {
                //We only can setup this "barrier" if we are certain to be able to
                //lift it, which only happens for Lifecycle events for which we
                //will get the ScanDone.
                onTriggeringAll((GerritTriggeredEvent)event);
            }
        }
    }



    /*
     * GerritEventLifecycleListener interface
     */

    @Override
    public void triggerScanStarting(GerritEvent event) {
        // While it would make sense to call the onTriggeringAll, this event (ScanStarting)
        // is fired before the event even makes it to the gerritEvent above, meaning
        // nothing here will execute because we aren't registered yet.
    }

    @Override
    public void triggerScanDone(GerritEvent event) {
        // while this is most likely a ManualPatchSetCreated, which is
        // a GerritTriggeredEvent, we don't have a guarantee that this
        // will necessarily be the case in the future.
        logger.debug("trigger scan done");
        if (event instanceof GerritTriggeredEvent) {
            onDoneTriggeringAll((GerritTriggeredEvent)event);
        }
        // But, we do know this is a Lifecycle because this method is for lifecyle events
        ((GerritEventLifecycle)event).removeListener(this);
    }

    @Override
    public void projectTriggered(GerritEvent event, Job project) {
    }

    @Override
    public void buildStarted(GerritEvent event, Run build) {
    }

    @Override
    public void buildCompleted(GerritEvent event, Run build) {
    }

    @Override
    public void allBuildsCompleted(GerritEvent event) {
    }
}<|MERGE_RESOLUTION|>--- conflicted
+++ resolved
@@ -271,13 +271,8 @@
      * @return the list of projects
      */
     public static List<Job> getProjectsFromString(String projects, Item context) {
-<<<<<<< HEAD
         List<Job> dependencyJobs = new ArrayList<>();
-        if (StringUtils.isEmpty(projects)) {
-=======
-        List<Job> dependencyJobs = new ArrayList<Job>();
         if (projects == null || projects.isEmpty()) {
->>>>>>> 6ab5c077
             return null;
         } else {
             Jenkins jenkins = Jenkins.get();
