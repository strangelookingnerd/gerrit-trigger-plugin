/*
 * The MIT License
 *
 * Copyright 2010 Sony Ericsson Mobile Communications. All rights reserved.
 * Copyright 2012 Sony Mobile Communications AB. All rights reserved.
 *
 * Permission is hereby granted, free of charge, to any person obtaining a copy
 * of this software and associated documentation files (the "Software"), to deal
 * in the Software without restriction, including without limitation the rights
 * to use, copy, modify, merge, publish, distribute, sublicense, and/or sell
 * copies of the Software, and to permit persons to whom the Software is
 * furnished to do so, subject to the following conditions:
 *
 * The above copyright notice and this permission notice shall be included in
 * all copies or substantial portions of the Software.
 *
 * THE SOFTWARE IS PROVIDED "AS IS", WITHOUT WARRANTY OF ANY KIND, EXPRESS OR
 * IMPLIED, INCLUDING BUT NOT LIMITED TO THE WARRANTIES OF MERCHANTABILITY,
 * FITNESS FOR A PARTICULAR PURPOSE AND NONINFRINGEMENT. IN NO EVENT SHALL THE
 * AUTHORS OR COPYRIGHT HOLDERS BE LIABLE FOR ANY CLAIM, DAMAGES OR OTHER
 * LIABILITY, WHETHER IN AN ACTION OF CONTRACT, TORT OR OTHERWISE, ARISING FROM,
 * OUT OF OR IN CONNECTION WITH THE SOFTWARE OR THE USE OR OTHER DEALINGS IN
 * THE SOFTWARE.
 */

package com.sonyericsson.hudson.plugins.gerrit.trigger.gerritnotifier;

import com.sonyericsson.hudson.plugins.gerrit.gerritevents.GerritCmdRunner;
import com.sonyericsson.hudson.plugins.gerrit.gerritevents.GerritSendCommandQueue;
<<<<<<< HEAD
import com.sonyericsson.hudson.plugins.gerrit.gerritevents.dto.attr.Provider;
import com.sonyericsson.hudson.plugins.gerrit.gerritevents.dto.events.GerritTriggeredEvent;
import com.sonyericsson.hudson.plugins.gerrit.trigger.GerritServer;
=======
import com.sonyericsson.hudson.plugins.gerrit.gerritevents.dto.events.ChangeBasedEvent;
import com.sonyericsson.hudson.plugins.gerrit.gerritevents.dto.events.GerritTriggeredEvent;
import com.sonyericsson.hudson.plugins.gerrit.gerritevents.workers.cmd.AbstractSendCommandJob;
>>>>>>> 659155b7
import com.sonyericsson.hudson.plugins.gerrit.trigger.PluginImpl;
import com.sonyericsson.hudson.plugins.gerrit.trigger.config.IGerritHudsonTriggerConfig;
import com.sonyericsson.hudson.plugins.gerrit.trigger.gerritnotifier.job.BuildCompletedCommandJob;
import com.sonyericsson.hudson.plugins.gerrit.trigger.gerritnotifier.rest.job.BuildCompletedRestCommandJob;
import com.sonyericsson.hudson.plugins.gerrit.trigger.gerritnotifier.job.BuildStartedCommandJob;
import com.sonyericsson.hudson.plugins.gerrit.trigger.gerritnotifier.rest.job.BuildStartedRestCommandJob;
import com.sonyericsson.hudson.plugins.gerrit.trigger.gerritnotifier.model.BuildMemory;
import com.sonyericsson.hudson.plugins.gerrit.trigger.gerritnotifier.model.BuildsStartedStats;
import com.sonyericsson.hudson.plugins.gerrit.trigger.hudsontrigger.GerritTrigger;
import hudson.model.AbstractBuild;
import hudson.model.TaskListener;
import org.slf4j.Logger;
import org.slf4j.LoggerFactory;

/**
 * A factory for creating notification entities.
 * This factory is mainly created and used to ease unit testing.
 *
 * @author Robert Sandell &lt;robert.sandell@sonyericsson.com&gt;
 */
public class NotificationFactory {
    private static final Logger logger = LoggerFactory.getLogger(NotificationFactory.class);
    private static NotificationFactory instance;

    /**
     * Gets the singleton instance of the NotificationFactory.
     *
     * @return the NotificationFactory.
     */
    public static NotificationFactory getInstance() {
        if (instance == null) {
            instance = new NotificationFactory();
        }
        return instance;
    }

    /**
     * Shortcut method to get the config from {@link com.sonyericsson.hudson.plugins.gerrit.trigger.GerritServer}.
     *
     * @param serverName the name of the server.
     * @return the server-config.
     */
    public IGerritHudsonTriggerConfig getConfig(String serverName) {
        GerritServer server = PluginImpl.getInstance().getServer(serverName);
        if (server != null) {
            return server.getConfig();
        } else {
            logger.error("Could not find the Gerrit Server: {}", serverName);
        }
        return null;
    }

    /**
     * Factory method for creating a GerritNotifier.
     *
     * @param cmdRunner - something capable of sending commands to Gerrit.
     * @param serverName  the name of the server.
     * @return a GerritNotifier
     */
    public GerritNotifier createGerritNotifier(GerritCmdRunner cmdRunner, String serverName) {
        IGerritHudsonTriggerConfig config = getConfig(serverName);
        return createGerritNotifier(config, cmdRunner);
    }

    /**
     * Factory method for creating a GerritNotifier.
     *
     * @param config    - a configuration to use for parameter expansion.
     * @param cmdRunner - something capable of sending commands to Gerrit.
     * @return a GerritNotifier
     */
    public GerritNotifier createGerritNotifier(IGerritHudsonTriggerConfig config, GerritCmdRunner cmdRunner) {
        return new GerritNotifier(config, cmdRunner);
    }

    //CS IGNORE LineLength FOR NEXT 8 LINES. REASON: Javadoc

    /**
     * Queues a build completed command on the send-command queue.
     *
     * @param memoryImprint the memory of the builds.
     * @param listener      a listener.
     * @see GerritSendCommandQueue#queue(com.sonyericsson.hudson.plugins.gerrit.gerritevents.workers.cmd.AbstractSendCommandJob)
     * @see BuildCompletedCommandJob
     */
    public void queueBuildCompleted(BuildMemory.MemoryImprint memoryImprint, TaskListener listener) {
<<<<<<< HEAD
        String serverName = getServerName(memoryImprint);
        BuildCompletedCommandJob job = new BuildCompletedCommandJob(getConfig(serverName),
                memoryImprint, listener);
=======
        AbstractSendCommandJob job;
        if(getConfig().isUseRestApi()) {
            job = new BuildCompletedRestCommandJob(getConfig(), memoryImprint, listener);
        } else {
            job = new BuildCompletedCommandJob(getConfig(),
                    memoryImprint, listener);
        }
>>>>>>> 659155b7
        GerritSendCommandQueue.queue(job);
    }

    /**
     * Get the server name from the event provider.
     * @param memoryImprint the memory of the builds.
     * @return serverName the server name.
     */
    private String getServerName(BuildMemory.MemoryImprint memoryImprint) {
        if (memoryImprint != null) {
            GerritTriggeredEvent event = memoryImprint.getEvent();
            if (event != null) {
                Provider prov = event.getProvider();
                if (prov != null) {
                    String serverName = prov.getName();
                    if (serverName != null) {
                        return serverName;
                    } else {
                        logger.warn("Could not find the Gerrit Server name from the provider {}", prov);
                    }
                } else {
                    logger.warn("Could not get the Provider from event {}", event);
                }
            } else {
                logger.error("Could not get the GerritTriggeredEvent from memoryImprint");
            }
        } else {
            logger.error("The memory imprint is null");
        }
        return null;
    }


    //CS IGNORE LineLength FOR NEXT 10 LINES. REASON: Javadoc

    /**
     * Queues a build started command on the send-command queue.
     *
     * @param build    the build.
     * @param listener a listener.
     * @param event    the event.
     * @param stats    the started stats.
     * @see GerritSendCommandQueue#queue(com.sonyericsson.hudson.plugins.gerrit.gerritevents.workers.cmd.AbstractSendCommandJob)
     * @see BuildStartedCommandJob
     */
    public void queueBuildStarted(AbstractBuild build, TaskListener listener,
                                  GerritTriggeredEvent event, BuildsStartedStats stats) {
<<<<<<< HEAD
        String serverName = GerritTrigger.getTrigger(build.getProject()).getServerName();
        BuildStartedCommandJob job = new BuildStartedCommandJob(getConfig(serverName),
=======
        AbstractSendCommandJob job;
        if(getConfig().isUseRestApi()) {
            job = new BuildStartedRestCommandJob(getConfig(), build, listener, (ChangeBasedEvent) event, stats);
        } else {
            job = new BuildStartedCommandJob(getConfig(),
>>>>>>> 659155b7
                build, listener, event, stats);
        }
        GerritSendCommandQueue.queue(job);
    }
}<|MERGE_RESOLUTION|>--- conflicted
+++ resolved
@@ -27,15 +27,11 @@
 
 import com.sonyericsson.hudson.plugins.gerrit.gerritevents.GerritCmdRunner;
 import com.sonyericsson.hudson.plugins.gerrit.gerritevents.GerritSendCommandQueue;
-<<<<<<< HEAD
 import com.sonyericsson.hudson.plugins.gerrit.gerritevents.dto.attr.Provider;
+import com.sonyericsson.hudson.plugins.gerrit.gerritevents.dto.events.ChangeBasedEvent;
 import com.sonyericsson.hudson.plugins.gerrit.gerritevents.dto.events.GerritTriggeredEvent;
 import com.sonyericsson.hudson.plugins.gerrit.trigger.GerritServer;
-=======
-import com.sonyericsson.hudson.plugins.gerrit.gerritevents.dto.events.ChangeBasedEvent;
-import com.sonyericsson.hudson.plugins.gerrit.gerritevents.dto.events.GerritTriggeredEvent;
 import com.sonyericsson.hudson.plugins.gerrit.gerritevents.workers.cmd.AbstractSendCommandJob;
->>>>>>> 659155b7
 import com.sonyericsson.hudson.plugins.gerrit.trigger.PluginImpl;
 import com.sonyericsson.hudson.plugins.gerrit.trigger.config.IGerritHudsonTriggerConfig;
 import com.sonyericsson.hudson.plugins.gerrit.trigger.gerritnotifier.job.BuildCompletedCommandJob;
@@ -122,19 +118,14 @@
      * @see BuildCompletedCommandJob
      */
     public void queueBuildCompleted(BuildMemory.MemoryImprint memoryImprint, TaskListener listener) {
-<<<<<<< HEAD
         String serverName = getServerName(memoryImprint);
-        BuildCompletedCommandJob job = new BuildCompletedCommandJob(getConfig(serverName),
+        AbstractSendCommandJob job;
+        if (getConfig(serverName).isUseRestApi()) {
+            job = new BuildCompletedRestCommandJob(getConfig(serverName), memoryImprint, listener);
+        } else {
+            job = new BuildCompletedCommandJob(getConfig(serverName),
                 memoryImprint, listener);
-=======
-        AbstractSendCommandJob job;
-        if(getConfig().isUseRestApi()) {
-            job = new BuildCompletedRestCommandJob(getConfig(), memoryImprint, listener);
-        } else {
-            job = new BuildCompletedCommandJob(getConfig(),
-                    memoryImprint, listener);
         }
->>>>>>> 659155b7
         GerritSendCommandQueue.queue(job);
     }
 
@@ -182,16 +173,13 @@
      */
     public void queueBuildStarted(AbstractBuild build, TaskListener listener,
                                   GerritTriggeredEvent event, BuildsStartedStats stats) {
-<<<<<<< HEAD
         String serverName = GerritTrigger.getTrigger(build.getProject()).getServerName();
-        BuildStartedCommandJob job = new BuildStartedCommandJob(getConfig(serverName),
-=======
         AbstractSendCommandJob job;
-        if(getConfig().isUseRestApi()) {
-            job = new BuildStartedRestCommandJob(getConfig(), build, listener, (ChangeBasedEvent) event, stats);
+        if (getConfig(serverName).isUseRestApi() && event instanceof ChangeBasedEvent) {
+            job = new BuildStartedRestCommandJob(getConfig(serverName), build, listener,
+                    (ChangeBasedEvent)event, stats);
         } else {
-            job = new BuildStartedCommandJob(getConfig(),
->>>>>>> 659155b7
+            job = new BuildStartedCommandJob(getConfig(serverName),
                 build, listener, event, stats);
         }
         GerritSendCommandQueue.queue(job);
