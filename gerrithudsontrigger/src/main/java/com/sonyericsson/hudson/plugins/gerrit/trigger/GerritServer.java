/*
 *  The MIT License
 *
 *  Copyright 2010 Sony Ericsson Mobile Communications. All rights reserved.
 *  Copyright 2012 Sony Mobile Communications AB. All rights reserved.
 *  Copyright 2013 Ericsson.
 *
 *  Permission is hereby granted, free of charge, to any person obtaining a copy
 *  of this software and associated documentation files (the "Software"), to deal
 *  in the Software without restriction, including without limitation the rights
 *  to use, copy, modify, merge, publish, distribute, sublicense, and/or sell
 *  copies of the Software, and to permit persons to whom the Software is
 *  furnished to do so, subject to the following conditions:
 *
 *  The above copyright notice and this permission notice shall be included in
 *  all copies or substantial portions of the Software.
 *
 *  THE SOFTWARE IS PROVIDED "AS IS", WITHOUT WARRANTY OF ANY KIND, EXPRESS OR
 *  IMPLIED, INCLUDING BUT NOT LIMITED TO THE WARRANTIES OF MERCHANTABILITY,
 *  FITNESS FOR A PARTICULAR PURPOSE AND NONINFRINGEMENT. IN NO EVENT SHALL THE
 *  AUTHORS OR COPYRIGHT HOLDERS BE LIABLE FOR ANY CLAIM, DAMAGES OR OTHER
 *  LIABILITY, WHETHER IN AN ACTION OF CONTRACT, TORT OR OTHERWISE, ARISING FROM,
 *  OUT OF OR IN CONNECTION WITH THE SOFTWARE OR THE USE OR OTHER DEALINGS IN
 *  THE SOFTWARE.
 */
package com.sonyericsson.hudson.plugins.gerrit.trigger;

import static com.sonyericsson.hudson.plugins.gerrit.gerritevents.watchdog.WatchTimeExceptionData.Time.MAX_HOUR;
import static com.sonyericsson.hudson.plugins.gerrit.gerritevents.watchdog.WatchTimeExceptionData.Time.MAX_MINUTE;
import static com.sonyericsson.hudson.plugins.gerrit.gerritevents.watchdog.WatchTimeExceptionData.Time.MIN_HOUR;
import static com.sonyericsson.hudson.plugins.gerrit.gerritevents.watchdog.WatchTimeExceptionData.Time.MIN_MINUTE;
import static com.sonyericsson.hudson.plugins.gerrit.trigger.utils.StringUtil.PLUGIN_IMAGES_URL;

import hudson.Extension;
import hudson.Functions;
import hudson.RelativePath;
import hudson.model.AbstractProject;
import hudson.model.Action;
import hudson.model.Describable;
import hudson.model.Failure;
import hudson.model.Descriptor;
import hudson.model.Hudson;
import hudson.util.FormValidation;
import hudson.util.ListBoxModel;

import java.io.File;
import java.io.IOException;
import java.net.HttpURLConnection;
import java.net.MalformedURLException;
import java.net.URL;
import java.net.URLEncoder;
import java.util.ArrayList;
import java.util.Calendar;
import java.util.LinkedList;
import java.util.List;
import java.util.Timer;
import java.util.TimerTask;
import java.util.concurrent.Callable;
import java.util.concurrent.CountDownLatch;
import java.util.concurrent.ExecutorService;
import java.util.concurrent.Executors;
import java.util.concurrent.Future;
import java.util.concurrent.TimeUnit;
import java.util.concurrent.TimeoutException;

import javax.servlet.ServletException;

import jenkins.model.Jenkins;

import net.sf.json.JSONObject;

import org.apache.commons.lang.CharEncoding;
import org.apache.http.HttpResponse;
import org.apache.http.auth.AuthScope;
import org.apache.http.auth.UsernamePasswordCredentials;
import org.apache.http.client.methods.HttpGet;
import org.apache.http.impl.client.DefaultHttpClient;
import org.kohsuke.stapler.QueryParameter;
import org.kohsuke.stapler.StaplerRequest;
import org.kohsuke.stapler.StaplerResponse;
import org.kohsuke.stapler.bind.JavaScriptMethod;
import org.slf4j.Logger;
import org.slf4j.LoggerFactory;

import com.sonyericsson.hudson.plugins.gerrit.gerritevents.ConnectionListener;
import com.sonyericsson.hudson.plugins.gerrit.gerritevents.GerritDefaultValues;
import com.sonyericsson.hudson.plugins.gerrit.gerritevents.GerritEventListener;
import com.sonyericsson.hudson.plugins.gerrit.gerritevents.GerritHandler;
import com.sonyericsson.hudson.plugins.gerrit.gerritevents.GerritConnection;
import com.sonyericsson.hudson.plugins.gerrit.gerritevents.dto.GerritEvent;
import com.sonyericsson.hudson.plugins.gerrit.gerritevents.ssh.Authentication;
import com.sonyericsson.hudson.plugins.gerrit.gerritevents.ssh.SshAuthenticationException;
import com.sonyericsson.hudson.plugins.gerrit.gerritevents.ssh.SshConnectException;
import com.sonyericsson.hudson.plugins.gerrit.gerritevents.ssh.SshConnection;
import com.sonyericsson.hudson.plugins.gerrit.gerritevents.ssh.SshConnectionFactory;
import com.sonyericsson.hudson.plugins.gerrit.gerritevents.ssh.SshUtil;
import com.sonyericsson.hudson.plugins.gerrit.gerritevents.watchdog.WatchTimeExceptionData;
import com.sonyericsson.hudson.plugins.gerrit.trigger.config.Config;
import com.sonyericsson.hudson.plugins.gerrit.trigger.config.IGerritHudsonTriggerConfig;
import com.sonyericsson.hudson.plugins.gerrit.trigger.config.ReplicationConfig;
import com.sonyericsson.hudson.plugins.gerrit.trigger.hudsontrigger.GerritConnectionListener;
import com.sonyericsson.hudson.plugins.gerrit.trigger.hudsontrigger.UnreviewedPatchesListener;
import com.sonyericsson.hudson.plugins.gerrit.trigger.hudsontrigger.GerritTrigger;
<<<<<<< HEAD
import com.sonyericsson.hudson.plugins.gerrit.trigger.hudsontrigger.data.GerritSlave;
=======
>>>>>>> a06e97a2
import com.sonyericsson.hudson.plugins.gerrit.trigger.version.GerritVersionChecker;

/**
 * Every instance of this class represents a Gerrit server having its own unique name,
 * connection, project list updater, configuration, and lists of listeners.
 * All interactions with a Gerrit server should go through this class.
 * The list of GerritServer is kept in @PluginImpl.
 *
 * @author Robert Sandell &lt;robert.sandell@sonyericsson.com&gt;
 * @author Mathieu Wang &lt;mathieu.wang@ericsson.com&gt;
 *
 */
public class GerritServer implements Describable<GerritServer>, Action {
    private static final Logger logger = LoggerFactory.getLogger(GerritServer.class);
    private static final String START_SUCCESS = "Connection started";
    private static final String START_FAILURE = "Error establising conection";
    private static final String STOP_SUCCESS = "Connection stopped";
    private static final String STOP_FAILURE = "Error terminating connection";
    private static final String RESTART_SUCCESS = "Connection restarted";
    private static final String RESTART_FAILURE = "Error restarting connection";
    /**
     * Key that is used to select to trigger a build on events from any server.
     */
    public static final String ANY_SERVER = "__ANY__";
    private static final int THREADS_FOR_TEST_CONNECTION = 1;
    private static final int TIMEOUT_FOR_TEST_CONNECTION = 10;
    private static final int RESPONSE_COUNT = 1;
    private static final int RESPONSE_INTERVAL_MS = 1000;
    private static final int RESPONSE_TIMEOUT_S = 10;
    private String name;
    private boolean pseudoMode;
    private transient boolean started;
    private transient boolean timeoutWakeup = false;
    private transient String connectionResponse = "";
    private transient GerritHandler gerritEventManager;
    private transient GerritConnection gerritConnection;
    private transient GerritProjectListUpdater projectListUpdater;
    private transient UnreviewedPatchesListener unreviewedPatchesListener;
    private IGerritHudsonTriggerConfig config;
    private transient GerritConnectionListener gerritConnectionListener;

    @Override
    public DescriptorImpl getDescriptor() {
        return Hudson.getInstance().getDescriptorByType(DescriptorImpl.class);
    }

    /**
     * Convenience method for jelly to get url of the server list's page relative to root.
     * @link {@link GerritManagement#getUrlName()}.
     *
     * @return the relative url
     */
    public String getParentUrl() {
        return GerritManagement.get().getUrlName();
    }
    /**
     * Convenience method for jelly to get url of this server's config page relative to root.
     * @link {@link GerritManagement#getUrlName()}.
     *
     * @return the relative url
     */
    public String getUrl() {
        return GerritManagement.get().getUrlName() + "/server/" + getUrlEncodedName();
    }
    /**
     * Constructor.
     *
     * @param name the name of the server.
     */
    public GerritServer(String name) {
        this(name, false);
    }

    /**
     * Constructor.
     *
     * @param name the name of the server.
     * @param pseudoMode if pseudo mode or not.
     */
    public GerritServer(String name, boolean pseudoMode) {
        this.name = name;
        this.pseudoMode = pseudoMode;
        config = new Config();
    }

    /**
     * Gets the global config of this server.
     *
     * @return the config.
     */
    public IGerritHudsonTriggerConfig getConfig() {
        return config;
    }

    /**
     * Sets the global config of this server.
     *
     * @param config the config.
     */
    public void setConfig(IGerritHudsonTriggerConfig config) {
        this.config = config;
    }

    /**
     * Get the name of the server.
     *
     * @return name the name of the server.
     */
    public String getName() {
        return name;
    }

    /**
     * If pseudo mode or not.
     *
     * @return true if so.
     */
    public boolean isPseudoMode() {
        return pseudoMode;
    }

    /**
     * Sets pseudo mode.
     *
     * @param pseudoMode true if pseudoMode connection.
     */
    public void setPseudoMode(boolean pseudoMode) {
        this.pseudoMode = pseudoMode;
    }

    /**
     * Gets wakeup is failed by timeout or not.
     *
     * @return true if wakeup is failed by timeout.
     */
    public boolean isTimeoutWakeup() {
        return timeoutWakeup;
    }

    @Override
    public String getIconFileName() {
        return PLUGIN_IMAGES_URL + "icon24.png";
    }

    @Override
    public String getDisplayName() {
        return getName();
    }

    @Override
    public String getUrlName() {
        //Lets make an absolute url to circumvent some buggy things in core
        if (Jenkins.getInstance().getRootUrl() != null) {
            return Functions.joinPath(Jenkins.getInstance().getRootUrl(),
                    getParentUrl(), "server", getUrlEncodedName());
        } else {
            return Functions.joinPath("/", getParentUrl(), "server", getUrlEncodedName());
        }
    }

    /**
     * Get the url encoded name of the server.
     *
     * @return the url encoded name.
     */
    public String getUrlEncodedName() {
        String urlName;
        try {
            urlName = URLEncoder.encode(name, CharEncoding.UTF_8);
        } catch (Exception ex) {
            urlName = URLEncoder.encode(name);
        }
        return urlName;
    }

    /**
     * Check whether this server is the last one.
     * Used by jelly to stop removal if true.
     *
     * @return whether it is the last one;
     */
    public boolean isLastServer() {
        return PluginImpl.getInstance().getServers().size() == 1;
    }

    /**
     * Starts the server's project list updater, send command queue and event manager.
     *
     */
    public void start() {
        logger.info("Starting GerritServer: " + name);

        //do not try to connect to gerrit unless there is a URL or a hostname in the text fields
        List<VerdictCategory> categories = config.getCategories();
        if (categories == null) {
            categories = new LinkedList<VerdictCategory>();
        }
        if (categories.isEmpty()) {
            categories.add(new VerdictCategory("CRVW", "Code Review"));
            categories.add(new VerdictCategory("VRIF", "Verified"));
        }
        config.setCategories(categories);
        gerritEventManager = PluginImpl.getInstance().getHandler();

        if (pseudoMode) {
            logger.info(name + " started (pseudo mode)");
            started = true;
            return;
        }

        initializeConnectionListener();

        projectListUpdater = new GerritProjectListUpdater(name);
        projectListUpdater.start();

        //Starts unreviewed patches listener
        unreviewedPatchesListener = new UnreviewedPatchesListener(name);

        logger.info(name + " started");
        started = true;
    }

    /**
     * Initializes the Gerrit connection listener for this server.
     */
    private void initializeConnectionListener() {
        gerritConnectionListener = new GerritConnectionListener(name);
        addListener(gerritConnectionListener);
        gerritConnectionListener.setConnected(isConnected());
        gerritConnectionListener.checkGerritVersionFeatures();
    }

    /**
     * Stops the server's project list updater, send command queue and event manager.
     *
     */
    public void stop() {
        logger.info("Stopping GerritServer " + name);

        if (pseudoMode) {
            logger.info(name + " stopped (pseudo mode)");
            started = false;
            return;
        }

        if (projectListUpdater != null) {
            projectListUpdater.shutdown();
            try {
                projectListUpdater.join();
            } catch (InterruptedException ie) {
                logger.error("project list updater of " + name + "interrupted", ie);
            }
            projectListUpdater = null;
        }

        if (unreviewedPatchesListener != null) {
            unreviewedPatchesListener.shutdown();
            unreviewedPatchesListener = null;
        }

        if (gerritConnection != null) {
            gerritConnection.shutdown(false);
            gerritConnection = null;
        }

        logger.info(name + " stopped");
        started = false;
    }

    /**
     * Adds a listener to the EventManager.  The listener will receive all events from Gerrit.
     *
     * @param listener the listener to add.
     * @see GerritHandler#addListener(com.sonyericsson.hudson.plugins.gerrit.gerritevents.GerritEventListener)
     */
    public void addListener(GerritEventListener listener) {
        if (gerritEventManager != null) {
            gerritEventManager.addListener(listener);
        }
    }

    /**
     * Removes a listener from the manager.
     *
     * @param listener the listener to remove.
     * @see GerritHandler#removeListener(com.sonyericsson.hudson.plugins.gerrit.gerritevents.GerritEventListener)
     */
    public void removeListener(GerritEventListener listener) {
        if (gerritEventManager != null) {
            gerritEventManager.removeListener(listener);
        }
    }

    /**
     * Removes a connection listener from the manager.
     *
     * @param listener the listener to remove.
     */
    public void removeListener(ConnectionListener listener) {
        if (gerritConnection != null) {
            gerritConnection.removeListener(listener);
        }
    }

    /**
     * Get the GerritConnectionListener for GerritAdministrativeMonitor.
     * @return the GerritConnectionListener, or null if it has not yet been initialized.
     */
    public GerritConnectionListener getGerritConnectionListener() {
        return gerritConnectionListener;
    }

    /**
     * Starts the connection to Gerrit stream of events.
     * During startup it is called by
     * {@link com.sonyericsson.hudson.plugins.gerrit.trigger.hudsontrigger.GerritItemListener}.
     *
     * @see DescriptorImpl#doConnectionSubmit(StaplerRequest, StaplerResponse)
     */
    public synchronized void startConnection() {
        if (pseudoMode) {
            gerritEventManager.setIgnoreEMail(name, config.getGerritEMail());
            return;
        }

        if (!config.hasDefaultValues()) {
            if (gerritConnection == null) {
                logger.debug("Starting Gerrit connection...");
                gerritConnection = new GerritConnection(name, config);
                gerritEventManager.setIgnoreEMail(name, config.getGerritEMail());
                gerritConnection.setHandler(gerritEventManager);
                gerritConnection.addListener(gerritConnectionListener);
                gerritConnection.addListener(projectListUpdater);
                gerritConnection.start();
            } else {
                logger.warn("Already started!");
            }
        }
    }

    /**
     * Stops the connection to Gerrit stream of events.
     *
     * @see DescriptorImpl#doConnectionSubmit(StaplerRequest, StaplerResponse)
     */
    public synchronized void stopConnection() {
        if (pseudoMode) {
            gerritEventManager.setIgnoreEMail(name, null);
            return;
        }

        if (gerritConnection != null) {
            gerritConnection.shutdown(true);
            gerritConnection.removeListener(gerritConnectionListener);
            gerritConnection = null;
            gerritEventManager.setIgnoreEMail(name, null);
        } else {
            logger.warn("Was told to shutdown again?");
        }
    }

    /**
     * A quick check if a connection to Gerrit is open.
     *
     * @return true if so.
     */

    public synchronized boolean isConnected() {
        if (pseudoMode) {
            return true;
        }
        if (gerritConnection != null) {
            return gerritConnection.isConnected();
        }
        return false;
    }

    /**
     * Restarts the connection to Gerrit stream of events.
     *
     * @see DescriptorImpl#doConnectionSubmit(StaplerRequest, StaplerResponse)
     */
    public void restartConnection() {
        if (pseudoMode) {
            return;
        }
        stopConnection();
        startConnection();
    }

    /**
     * Adds a Connection Listener to the manager.
     * Return the current connection status so that listeners that
     * are added later than a connectionestablished/ connectiondown
     * will get the current connection status.
     *
     * @param listener the listener to be added.
     */
    public void addListener(ConnectionListener listener) {
        if (gerritConnection != null) {
            gerritConnection.addListener(listener);
        }
    }

    /**
     * Returns a list of Gerrit projects.
     *
     * @return list of gerrit projects
     */
    public List<String> getGerritProjects() {
        if (projectListUpdater != null) {
            return projectListUpdater.getGerritProjects();
        } else {
            return new ArrayList<String>();
        }
    }

    /**
     * Adds the given event to the stream of events.
     * It gets added to the same event queue as any event coming from the stream-events command in Gerrit.
     * Throws IllegalStateException if the event manager is null
     *
     * @param event the event.
     * @see GerritHandler#triggerEvent(com.sonyericsson.hudson.plugins.gerrit.gerritevents.dto.GerritEvent)
     */
    public void triggerEvent(GerritEvent event) {
        if (gerritEventManager != null) {
            gerritEventManager.post(event);
        } else {
            throw new IllegalStateException("Manager not started!");
        }
    }

    /**
     * Returns the current Gerrit version.
     *
     * @return the current Gerrit version as a String if connected, or null otherwise.
     */
    public String getGerritVersion() {
        if (gerritConnection != null) {
            return gerritConnection.getGerritVersion();
        } else {
            return null;
        }
    }

    /**
     * Return if the current server support replication events.
     * @return true if replication events are supported, otherwise false
     */
    public boolean isReplicationEventsSupported() {
        return GerritVersionChecker.isCorrectVersion(GerritVersionChecker.Feature.replicationEvents, name);
    }

    /**
     * Descriptor is only used for UI form bindings.
     */
    @Extension
    public static final class DescriptorImpl extends Descriptor<GerritServer> {

        @Override
        public String getDisplayName() {
            return "Gerrit Server with Default Configurations";
        }

        /**
         * Tests if the provided parameters can connect to Gerrit.
         * @param pseudoMode if pseudo mode or not.
         * @param gerritHostName the hostname
         * @param gerritSshPort the ssh-port
         * @param gerritProxy the proxy url
         * @param gerritUserName the username
         * @param gerritAuthKeyFile the private key file
         * @param gerritAuthKeyFilePassword the password for the keyfile or null if there is none.
         * @return {@link FormValidation#ok() } if can be done,
         *         {@link FormValidation#error(java.lang.String) } otherwise.
         */
        public FormValidation doTestConnection(
                @QueryParameter("pseudoMode") final boolean pseudoMode,
                @QueryParameter("gerritHostName") final String gerritHostName,
                @QueryParameter("gerritSshPort") final int gerritSshPort,
                @QueryParameter("gerritProxy") final String gerritProxy,
                @QueryParameter("gerritUserName") final String gerritUserName,
                @QueryParameter("gerritAuthKeyFile") final String gerritAuthKeyFile,
                @QueryParameter("gerritAuthKeyFilePassword") final String gerritAuthKeyFilePassword) {
            if (pseudoMode) {
                return FormValidation.ok(Messages.Success());
            }
            if (logger.isDebugEnabled()) {
                logger.debug("gerritHostName = {}\n"
                        + "gerritSshPort = {}\n"
                        + "gerritProxy = {}\n"
                        + "gerritUserName = {}\n"
                        + "gerritAuthKeyFile = {}\n"
                        + "gerritAuthKeyFilePassword = {}",
                        new Object[]{gerritHostName,
                            gerritSshPort,
                            gerritProxy,
                            gerritUserName,
                            gerritAuthKeyFile,
                            gerritAuthKeyFilePassword,  });
            }

            File file = new File(gerritAuthKeyFile);
            String password = null;
            if (gerritAuthKeyFilePassword != null && gerritAuthKeyFilePassword.length() > 0) {
                password = gerritAuthKeyFilePassword;
            }
            if (SshUtil.checkPassPhrase(file, password)) {
                if (file.exists() && file.isFile()) {
                    try {
                        final SshConnection sshConnection = SshConnectionFactory.getConnection(
                                gerritHostName,
                                gerritSshPort,
                                gerritProxy,
                                new Authentication(file, gerritUserName, password));
                        ExecutorService service = Executors.newFixedThreadPool(THREADS_FOR_TEST_CONNECTION);
                        Future<Integer> future = service.submit(new Callable<Integer>() {
                            @Override
                            public Integer call() throws Exception {
                                return sshConnection.executeCommandReader(GerritConnection.CMD_STREAM_EVENTS).read();
                            }
                        });
                        int readChar;
                        try {
                            readChar = future.get(TIMEOUT_FOR_TEST_CONNECTION, TimeUnit.SECONDS);
                        } catch (TimeoutException ex) {
                            readChar = 0;
                        } finally {
                            sshConnection.disconnect();
                        }
                        if (readChar < 0) {
                            return FormValidation.error(Messages.StreamEventsCapabilityException(gerritUserName));
                        } else {
                            return FormValidation.ok(Messages.Success());
                        }
                    } catch (SshConnectException ex) {
                        return FormValidation.error(Messages.SshConnectException());
                    } catch (SshAuthenticationException ex) {
                        return FormValidation.error(Messages.SshAuthenticationException(ex.getMessage()));
                    } catch (Exception e) {
                        return FormValidation.error(Messages.ConnectionError(e.getMessage()));
                    }
                } else {
                    return FormValidation.error(Messages.SshKeyFileNotFoundError(gerritAuthKeyFile));
                }
            } else {
                return FormValidation.error(Messages.BadSshkeyOrPasswordError());
            }

        }

        /**
         * Tests if the REST API settings can connect to Gerrit.
         *
         * @param gerritFrontEndUrl the url
         * @param gerritHttpUserName the user name
         * @param gerritHttpPassword the password
         * @return {@link FormValidation#ok()} if it works.
         */
        public FormValidation doTestRestConnection(
                @QueryParameter("gerritFrontEndUrl") final String gerritFrontEndUrl,
                @QueryParameter("gerritHttpUserName") final String gerritHttpUserName,
                @QueryParameter("gerritHttpPassword") final String gerritHttpPassword) {
            DefaultHttpClient httpclient = new DefaultHttpClient();
            HttpGet httpGet = new HttpGet(gerritFrontEndUrl + "/a/projects/?d");
            httpclient.getCredentialsProvider().setCredentials(new AuthScope(null, -1),
                    new UsernamePasswordCredentials(gerritHttpUserName,
                            gerritHttpPassword));
            HttpResponse execute;
            try {
                execute = httpclient.execute(httpGet);
            } catch (IOException e) {
                return FormValidation.error(Messages.ConnectionError(e.getMessage()));
            }

            int statusCode = execute.getStatusLine().getStatusCode();
            switch(statusCode) {
                case HttpURLConnection.HTTP_OK:
                    return FormValidation.ok(Messages.Success());
                case HttpURLConnection.HTTP_UNAUTHORIZED:
                    return FormValidation.error(Messages.HttpConnectionUnauthorized());
                default:
                    return FormValidation.error(Messages.HttpConnectionError(statusCode));
            }

        }

        /**
         * Fill the Gerrit slave dropdown with the list of slaves configured with the selected server.
         * Expected to be called only when slave config is enabled at job level.
         *
         * @param serverName name of the server
         * @return list of slaves.
         */
        public ListBoxModel doFillDefaultSlaveIdItems(
            @QueryParameter("name") @RelativePath("../..") final String serverName) {
            ListBoxModel items = new ListBoxModel();
            logger.trace("filling default gerrit slave drop down for sever {}", serverName);
            GerritServer server = PluginImpl.getInstance().getServer(serverName);
            if (server == null) {
                logger.warn(Messages.CouldNotFindServer(serverName));
                items.add(Messages.CouldNotFindServer(serverName), "");
                return items;
            }
            ReplicationConfig replicationConfig = server.getConfig().getReplicationConfig();
            if (replicationConfig == null || !replicationConfig.isEnableReplication()
                || replicationConfig.getGerritSlaves().size() == 0) {
                logger.trace(Messages.GerritSlaveNotDefined());
                items.add(Messages.GerritSlaveNotDefined(), "");
                return items;
            }
            for (GerritSlave slave : replicationConfig.getGerritSlaves()) {
                boolean selected;
                if (slave.getId().equals(replicationConfig.getDefaultSlaveId())) {
                    selected = true;
                } else {
                    selected = false;
                }
                items.add(new ListBoxModel.Option(slave.getName(), slave.getId(), selected));
            }
            return items;
        }
    }

    /**
     * Saves the form to the configuration and disk.
     * @param req StaplerRequest
     * @param rsp StaplerResponse
     * @throws ServletException if something unfortunate happens.
     * @throws IOException if something unfortunate happens.
     * @throws InterruptedException if something unfortunate happens.
     */
    public void doConfigSubmit(StaplerRequest req, StaplerResponse rsp) throws ServletException,
    IOException,
    InterruptedException {
        if (logger.isDebugEnabled()) {
            logger.debug("submit {}", req.toString());
        }
        JSONObject form = req.getSubmittedForm();
        if (isConnected()) {
            pseudoMode = false;
            form.put("pseudoMode", false);
        } else {
            pseudoMode = form.getBoolean("pseudoMode");
        }

        String newName = form.getString("name");
        boolean renamed = false;
        if (!name.equals(newName)) {
            if (PluginImpl.getInstance().containsServer(newName)) {
                throw new Failure("A server already exists with the name '" + newName + "'");
            } else if (ANY_SERVER.equals(newName)) {
                throw new Failure("Illegal name '" + newName + "'");
            }
            rename(newName);
            renamed = true;
        }
        config.setValues(form);

        PluginImpl.getInstance().save();

        if (!started) {
            this.start();
        }
        rsp.sendRedirect("../..");
    }

    /**
     * Rename the server.
     * Assumes that newName is different from current name.
     *
     * @param newName the new name
     */
    private void rename(String newName) {
        if (isConnected()) {
            stopConnection();
            stop();
            String oldName = name;
            name = newName;
            start();
            startConnection();
            changeSelectedServerInJobs(oldName);
        } else {
            stop();
            String oldName = name;
            name = newName;
            start();
            changeSelectedServerInJobs(oldName);
        }
    }

    /**
     * Convenience method for remove.jelly.
     *
     * @return the list of jobs configured with this server.
     */
    public List<AbstractProject> getConfiguredJobs() {
        return PluginImpl.getInstance().getConfiguredJobs(name);
    }

    /**
     * Change the selectedServer value in jobs to select the new name.
     *
     * @param oldName the old name of the Gerrit server
     */
    private void changeSelectedServerInJobs(String oldName) {
        for (AbstractProject job : PluginImpl.getInstance().getConfiguredJobs(oldName)) {
            GerritTrigger trigger = (GerritTrigger)job.getTrigger(GerritTrigger.class);
            try {
                trigger.setServerName(name);
                trigger.start(job, false);
                job.addTrigger(trigger);
                job.save();
            } catch (IOException e) {
                logger.error("Error saving Gerrit Trigger configurations for job [" + job.getName()
                        + "] after Gerrit server has been renamed from [" + oldName + "] to [" + name + "]");
            }
        }
    }

    /**
     * Remove "Gerrit event" as a trigger in all jobs selecting this server.
     */
    private void removeGerritTriggerInJobs() {
        for (AbstractProject job : getConfiguredJobs()) {
            GerritTrigger trigger = (GerritTrigger)job.getTrigger(GerritTrigger.class);
            trigger.stop();
            try {
                job.removeTrigger(trigger.getDescriptor());
            } catch (IOException e) {
                logger.error("Error removing Gerrit trigger from job [" + job.getName()
                        + "]. Please check job config");
            }
            trigger = null;
            try {
                job.save();
            } catch (IOException e) {
                logger.error("Error saving configuration of job [" + job.getName()
                        + "] while trying to remove Gerrit server [" + name + "]. Please check job config.");
            }
        }
    }

    /**
     * Wakeup server. This method returns after actual connection status is changed or timeout.
     * Used by jelly.
     *
     * @return connection status.
     */
    public JSONObject doWakeup() {
        Timer timer = new Timer();
        try {
            startConnection();

            final CountDownLatch responseLatch = new CountDownLatch(RESPONSE_COUNT);
            timer.schedule(new TimerTask() {
                @Override
                public void run() {
                    if (gerritConnectionListener != null && gerritConnectionListener.isConnected()) {
                        responseLatch.countDown();
                    }
                }
            }, RESPONSE_INTERVAL_MS, RESPONSE_INTERVAL_MS);

            if (responseLatch.await(RESPONSE_TIMEOUT_S, TimeUnit.SECONDS)) {
                timeoutWakeup = false;
                setConnectionResponse(START_SUCCESS);
            } else {
                timeoutWakeup = true;
                throw new InterruptedException("time out.");
            }
        } catch (Exception ex) {
            setConnectionResponse(START_FAILURE);
            logger.error("Could not start connection. ", ex);
        }
        timer.cancel();

        JSONObject obj = new JSONObject();
        String status = "down";
        if (gerritConnectionListener != null) {
            if (gerritConnectionListener.isConnected()) {
                status = "up";
            }
        }
        obj.put("status", status);
        return obj;
    }

    /**
     * Server to sleep. This method returns actual connection status is changed or timeout.
     * Used by jelly.
     *
     * @return connection status.
     */
    public JSONObject doSleep() {
        Timer timer = new Timer();
        try {
            stopConnection();

            final CountDownLatch responseLatch = new CountDownLatch(RESPONSE_COUNT);
            timer.schedule(new TimerTask() {
                @Override
                public void run() {
                    if (gerritConnectionListener == null || !gerritConnectionListener.isConnected()) {
                        responseLatch.countDown();
                    }
                }
            }, RESPONSE_INTERVAL_MS, RESPONSE_INTERVAL_MS);

            if (responseLatch.await(RESPONSE_TIMEOUT_S, TimeUnit.SECONDS)) {
                setConnectionResponse(STOP_SUCCESS);
            } else {
                throw new InterruptedException("time out.");
            }
        } catch (Exception ex) {
            setConnectionResponse(STOP_FAILURE);
            logger.error("Could not stop connection. ", ex);
        }
        timer.cancel();

        JSONObject obj = new JSONObject();
        String status = "down";
        if (gerritConnectionListener != null) {
            if (gerritConnectionListener.isConnected()) {
                status = "up";
            }
        }
        obj.put("status", status);
        return obj;
    }

    /**
     * This server has errors or not.
     *
     * @return true if this server has errors.
     */
    public boolean hasErrors() {
        if (isConnectionError()) {
            return true;
        }
        return false;
    }

    /**
     * This server has warnings or not.
     *
     * @return true if this server has warnings.
     */
    public boolean hasWarnings() {
        if (isGerritSnapshotVersion() || hasDisabledFeatures()) {
            return true;
        }
        return false;
    }

    /**
     * If connection could not be established.
     *
     * @return true if so. false otherwise.
     */
    @JavaScriptMethod
    public boolean isConnectionError() {
        if (!gerritConnectionListener.isConnected()) {
            if (timeoutWakeup) {
                return true;
            }
        }
        return false;
    }

    /**
     * If Gerrit is a snapshot version.
     *
     * @return true if so, false otherwise.
     */
    @JavaScriptMethod
    public boolean isGerritSnapshotVersion() {
        if (gerritConnectionListener.isConnected()) {
            if (gerritConnectionListener.isSnapShotGerrit()) {
                return true;
            }
        }
        return false;
    }

    /**
     * If server with features disabled due to old Gerrit version.
     *
     * @return true if so, false otherwise.
     */
    @JavaScriptMethod
    public boolean hasDisabledFeatures() {
        if (gerritConnectionListener.isConnected()) {
            List<GerritVersionChecker.Feature> disabledFeatures = gerritConnectionListener.getDisabledFeatures();
            if (disabledFeatures != null && !disabledFeatures.isEmpty()) {
                return true;
            }
        }
        return false;
    }

    /**
     * Returns the list of disabled features.
     *
     * @return the list of disabled features or empty list if listener not found
     */
    public List<GerritVersionChecker.Feature> getDisabledFeatures() {
        if (gerritConnectionListener.isConnected()) {
            List<GerritVersionChecker.Feature> features = gerritConnectionListener.getDisabledFeatures();
            if (features != null) {
                return features;
            }
        }
        return new LinkedList<GerritVersionChecker.Feature>();
    }

    /**
     * Get the response after a start/stop/restartConnection; Used by jelly.
     * @return the connection response
     */
    public String getConnectionResponse() {
        return connectionResponse;
    }

    /**
     * Set the connection status.
     * @param response the response to be set.
     */
    private void setConnectionResponse(String response) {
        connectionResponse = response;
    }

    /**
     * Saves the form to the configuration and disk.
     * @param req StaplerRequest
     * @param rsp StaplerResponse
     * @throws ServletException if something unfortunate happens.
     * @throws IOException if something unfortunate happens.
     * @throws InterruptedException if something unfortunate happens.
     */
    public void doRemoveConfirm(StaplerRequest req, StaplerResponse rsp) throws ServletException,
    IOException,
    InterruptedException {

        stopConnection();
        stop();
        PluginImpl plugin = PluginImpl.getInstance();
        removeGerritTriggerInJobs();
        plugin.removeServer(this);
        plugin.save();

        rsp.sendRedirect(Jenkins.getInstance().getRootUrl() + GerritManagement.get().getUrlName());
    }

    /**
     * Checks that the provided parameter is an integer and not negative.
     * @param value the value.
     * @return {@link FormValidation#validatePositiveInteger(String)}
     */
    public FormValidation doPositiveIntegerCheck(
            @QueryParameter("value")
            final String value) {

        return FormValidation.validatePositiveInteger(value);
    }

    /**
     * Checks that the provided parameter is an integer and not negative, zero is accepted.
     *
     * @param value the value.
     * @return {@link FormValidation#validateNonNegativeInteger(String)}
     */
    public FormValidation doNonNegativeIntegerCheck(
            @QueryParameter("value")
            final String value) {

        return FormValidation.validateNonNegativeInteger(value);
    }

    /**
     * Checks that the provided parameter is an integer, not negative, that is larger
     * than the minimum value.
     * @param value the value.
     * @return {@link FormValidation#validatePositiveInteger(String)}
     */
    public FormValidation doDynamicConfigRefreshCheck(
            @QueryParameter("value")
            final String value) {

        FormValidation validatePositive = FormValidation.validatePositiveInteger(value);
        if (!validatePositive.kind.equals(FormValidation.Kind.OK)) {
            return validatePositive;
        } else {
            int intValue = Integer.parseInt(value);
            if (intValue < GerritDefaultValues.MINIMUM_DYNAMIC_CONFIG_REFRESH_INTERVAL) {
                return FormValidation.error(Messages.DynamicConfRefreshTooLowError(
                        GerritDefaultValues.MINIMUM_DYNAMIC_CONFIG_REFRESH_INTERVAL));
            }
        }
        return FormValidation.ok();
    }

    /**
     * Checks that the provided parameter is an integer.
     * @param value the value.
     * @return {@link FormValidation#validatePositiveInteger(String)}
     */
    public FormValidation doIntegerCheck(
            @QueryParameter("value")
            final String value) {

        try {
            Integer.parseInt(value);
            return FormValidation.ok();
        } catch (NumberFormatException e) {
            return FormValidation.error(hudson.model.Messages.Hudson_NotANumber());
        }
    }

    /**
     * Checks that the provided parameter is an empty string or an integer.
     * @param value the value.
     * @return {@link FormValidation#validatePositiveInteger(String)}
     */
    public FormValidation doEmptyOrIntegerCheck(
            @QueryParameter("value")
            final String value) {

        if (value == null || value.length() <= 0) {
            return FormValidation.ok();
        } else {
            try {
                Integer.parseInt(value);
                return FormValidation.ok();
            } catch (NumberFormatException e) {
                return FormValidation.error(hudson.model.Messages.Hudson_NotANumber());
            }
        }
    }

    /**
     * Checks if the value is a valid URL. It does not check if the URL is reachable.
     * @param value the value
     * @return {@link FormValidation#ok() } if it is so.
     */
    public FormValidation doUrlCheck(
            @QueryParameter("value")
            final String value) {

        if (value == null || value.length() <= 0) {
            return FormValidation.error(Messages.EmptyError());
        } else {
            try {
                new URL(value);

                return FormValidation.ok();
            } catch (MalformedURLException ex) {
                return FormValidation.error(Messages.BadUrlError());
            }
        }
    }

    /**
     * Checks to see if the provided value is a file path to a valid private key file.
     * @param value the value.
     * @return {@link FormValidation#ok() } if it is so.
     */
    public FormValidation doValidKeyFileCheck(
            @QueryParameter("value")
            final String value) {

        File f = new File(value);
        if (!f.exists()) {
            return FormValidation.error(Messages.FileNotFoundError(value));
        } else if (!f.isFile()) {
            return FormValidation.error(Messages.NotFileError(value));
        } else {
            if (SshUtil.isPrivateKeyFileValid(f)) {
                return FormValidation.ok();
            } else {
                return FormValidation.error(Messages.InvalidKeyFileError(value));
            }
        }
    }

    /**
     * Checks to see if the provided value represents a time on the hh:mm format.
     * Also checks that from is before to.
     *
     * @param fromValue the from value.
     * @param toValue the to value.
     * @return {@link FormValidation#ok() } if it is so.
     */
    public FormValidation doValidTimeCheck(
            @QueryParameter final String fromValue, @QueryParameter final String toValue) {
        String[] splitFrom = fromValue.split(":");
        String[] splitTo = toValue.split(":");
        int fromHour;
        int fromMinute;
        int toHour;
        int toMinute;
        if (splitFrom.length != 2 || splitTo.length != 2) {
            return FormValidation.error(Messages.InvalidTimeString());
        }
        try {
            fromHour = Integer.parseInt(splitFrom[0]);
            fromMinute = Integer.parseInt(splitFrom[1]);
            toHour = Integer.parseInt(splitTo[0]);
            toMinute = Integer.parseInt(splitTo[1]);

        } catch (NumberFormatException nfe) {
            return FormValidation.error(Messages.InvalidTimeString());
        }

        if (fromHour < MIN_HOUR || fromHour > MAX_HOUR || fromMinute < MIN_MINUTE || fromMinute > MAX_MINUTE
                || toHour < MIN_HOUR || toHour > MAX_HOUR || toMinute < MIN_MINUTE || toMinute > MAX_MINUTE) {
            return FormValidation.error(Messages.InvalidTimeString());
        }
        if (fromHour > toHour || (fromHour == toHour && fromMinute > toMinute)) {
            return FormValidation.error(Messages.InvalidTimeSpan());
        }
        return FormValidation.ok();
    }

    /**
     * Checks whether server name already exists.
     * @param value the value of the name field.
     * @return ok or error.
     */
    public FormValidation doNameFreeCheck(
            @QueryParameter("value")
            final String value) {
        if (!value.equals(name)) {
            if (PluginImpl.getInstance().containsServer(value)) {
                return FormValidation.error("The server name " + value + " is already in use!");
            } else if (ANY_SERVER.equals(value)) {
                return FormValidation.error("Illegal name " + value + "!");
            } else {
                return FormValidation.warning("The server " + name + " will be renamed");
            }
        } else {
            return FormValidation.ok();
        }
    }

    /**
     * Generates a list of helper objects for the jelly view.
     *
     * @return a list of helper objects.
     */
    public List<ExceptionDataHelper> generateHelper() {
        WatchTimeExceptionData data = config.getExceptionData();
        List<ExceptionDataHelper> list = new LinkedList<ExceptionDataHelper>();
        list.add(new ExceptionDataHelper(Messages.MondayDisplayName(), Calendar.MONDAY, data));
        list.add(new ExceptionDataHelper(Messages.TuesdayDisplayName(), Calendar.TUESDAY, data));
        list.add(new ExceptionDataHelper(Messages.WednesdayDisplayName(), Calendar.WEDNESDAY, data));
        list.add(new ExceptionDataHelper(Messages.ThursdayDisplayName(), Calendar.THURSDAY, data));
        list.add(new ExceptionDataHelper(Messages.FridayDisplayName(), Calendar.FRIDAY, data));
        list.add(new ExceptionDataHelper(Messages.SaturdayDisplayName(), Calendar.SATURDAY, data));
        list.add(new ExceptionDataHelper(Messages.SundayDisplayName(), Calendar.SUNDAY, data));
        return list;
    }
}<|MERGE_RESOLUTION|>--- conflicted
+++ resolved
@@ -101,10 +101,7 @@
 import com.sonyericsson.hudson.plugins.gerrit.trigger.hudsontrigger.GerritConnectionListener;
 import com.sonyericsson.hudson.plugins.gerrit.trigger.hudsontrigger.UnreviewedPatchesListener;
 import com.sonyericsson.hudson.plugins.gerrit.trigger.hudsontrigger.GerritTrigger;
-<<<<<<< HEAD
 import com.sonyericsson.hudson.plugins.gerrit.trigger.hudsontrigger.data.GerritSlave;
-=======
->>>>>>> a06e97a2
 import com.sonyericsson.hudson.plugins.gerrit.trigger.version.GerritVersionChecker;
 
 /**
@@ -422,7 +419,6 @@
      * During startup it is called by
      * {@link com.sonyericsson.hudson.plugins.gerrit.trigger.hudsontrigger.GerritItemListener}.
      *
-     * @see DescriptorImpl#doConnectionSubmit(StaplerRequest, StaplerResponse)
      */
     public synchronized void startConnection() {
         if (pseudoMode) {
@@ -448,7 +444,6 @@
     /**
      * Stops the connection to Gerrit stream of events.
      *
-     * @see DescriptorImpl#doConnectionSubmit(StaplerRequest, StaplerResponse)
      */
     public synchronized void stopConnection() {
         if (pseudoMode) {
@@ -485,7 +480,6 @@
     /**
      * Restarts the connection to Gerrit stream of events.
      *
-     * @see DescriptorImpl#doConnectionSubmit(StaplerRequest, StaplerResponse)
      */
     public void restartConnection() {
         if (pseudoMode) {
