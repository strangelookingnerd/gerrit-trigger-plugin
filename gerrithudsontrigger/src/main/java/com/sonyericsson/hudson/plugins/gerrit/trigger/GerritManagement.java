--- conflicted
+++ resolved
@@ -42,21 +42,9 @@
 
 import java.io.IOException;
 import java.util.LinkedList;
-<<<<<<< HEAD
 
 import jenkins.model.Jenkins;
 
-
-=======
-import java.util.List;
-import javax.servlet.ServletException;
-import net.sf.json.JSONObject;
-import org.apache.http.HttpResponse;
-import org.apache.http.auth.AuthScope;
-import org.apache.http.auth.UsernamePasswordCredentials;
-import org.apache.http.client.methods.HttpGet;
-import org.apache.http.impl.client.DefaultHttpClient;
->>>>>>> 659155b7
 import org.kohsuke.stapler.QueryParameter;
 import org.kohsuke.stapler.StaplerProxy;
 import org.kohsuke.stapler.StaplerRequest;
@@ -68,6 +56,7 @@
 
 /**
  * Management link for configuring the global configuration of this trigger.
+ *
  * @author Robert Sandell &lt;robert.sandell@sonyericsson.com&gt;
  */
 @Extension
@@ -135,66 +124,9 @@
                     r.add(s);
                 }
             }
-<<<<<<< HEAD
             return r;
-=======
-
-        }
-
-        public FormValidation doTestRestConnection(
-                @QueryParameter("gerritFrontEndUrl") final String gerritFrontEndUrl,
-                @QueryParameter("gerritHttpUserName") final String gerritHttpUserName,
-                @QueryParameter("gerritHttpPassword") final String gerritHttpPassword) {
-            DefaultHttpClient httpclient = new DefaultHttpClient();
-            HttpGet httpGet = new HttpGet(gerritFrontEndUrl + "/a/projects/?d");
-            httpclient.getCredentialsProvider().setCredentials(new AuthScope(null, -1),
-                    new UsernamePasswordCredentials(gerritHttpUserName,
-                            gerritHttpPassword));
-            HttpResponse execute;
-            try {
-                execute = httpclient.execute(httpGet);
-            } catch (IOException e) {
-                return FormValidation.error(Messages.ConnectionError(e.getMessage()));
-            }
-
-            int statusCode = execute.getStatusLine().getStatusCode();
-            switch(statusCode) {
-                case 200:
-                    return FormValidation.ok(Messages.Success());
-                case 401:
-                    return FormValidation.error(Messages.HttpConnectionUnauthorized());
-                default:
-                    return FormValidation.error(Messages.HttpConnectionError(statusCode));
-            }
-
-        }
-
-    }
-    /**
-     * Saves the form to the configuration and disk.
-     * @param req StaplerRequest
-     * @param rsp StaplerResponse
-     * @throws ServletException if something unfortunate happens.
-     * @throws IOException if something unfortunate happens.
-     * @throws InterruptedException if something unfortunate happens.
-     */
-    public void doConfigSubmit(StaplerRequest req, StaplerResponse rsp) throws ServletException,
-            IOException,
-            InterruptedException {
-        if (logger.isDebugEnabled()) {
-            logger.debug("submit {}", req.toString());
-        }
-        JSONObject form = req.getSubmittedForm();
-
-        try {
-            getConfig().setValues(form);
-            PluginImpl.getInstance().save();
-        } catch (Exception ex) {
-            throw new ServletException(ex);
->>>>>>> 659155b7
-        }
-    }
-
+        }
+    }
     /**
     * Used when redirected to a server.
     * @param serverName the name of the server.
