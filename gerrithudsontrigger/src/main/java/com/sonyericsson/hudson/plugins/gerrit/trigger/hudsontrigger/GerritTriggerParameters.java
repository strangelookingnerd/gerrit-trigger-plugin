--- conflicted
+++ resolved
@@ -305,7 +305,6 @@
             }
             GERRIT_CHANGE_SUBJECT.setOrCreateStringParameterValue(
                     parameters, event.getChange().getSubject(), escapeQuotes);
-<<<<<<< HEAD
 
             String serverName = PluginImpl.DEFAULT_SERVER_NAME;
             if (project != null) {
@@ -315,14 +314,11 @@
             }
             String url = PluginImpl.getInstance().getServer(serverName).getConfig().getGerritFrontEndUrlFor(event);
 
-=======
             String commitMessage = event.getChange().getCommitMessage();
             if (commitMessage != null) {
                 GERRIT_CHANGE_COMMIT_MESSAGE.setOrCreateStringParameterValue(
                     parameters, commitMessage, escapeQuotes);
             }
-            String url = PluginImpl.getInstance().getConfig().getGerritFrontEndUrlFor(event);
->>>>>>> 02957031
             GERRIT_CHANGE_URL.setOrCreateStringParameterValue(
                     parameters, url, escapeQuotes);
             if (event instanceof ChangeAbandoned) {
