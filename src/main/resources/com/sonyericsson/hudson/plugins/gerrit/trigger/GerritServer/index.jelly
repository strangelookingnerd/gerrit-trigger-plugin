<?jelly escape-by-default='true'?>
<j:jelly xmlns:j="jelly:core" xmlns:st="jelly:stapler" xmlns:l="/lib/layout"
         xmlns:f="/lib/form">
    <l:layout title="${%Gerrit Trigger Plugin Configuration}" norefresh="true" permission="${it.requiredPermission}">
        <l:header>
            <script src="${resURL}/jsbundles/section-to-sidebar-items.js" type="text/javascript" defer="true" />
            <link rel="stylesheet" href="${rootURL}/plugin/gerrit-trigger/css/gerrit.css" type="text/css"/>
        </l:header>
        <l:side-panel>
            <l:app-bar title="${%Configure}"/>
            <div id="tasks">
                <j:if test="${!it.isLastServer()}">
                    <l:task icon="icon-edit-delete icon-md" href="removeConfirm" title="Remove Server"/>
                </j:if>
            </div>
        </l:side-panel>
        <l:main-panel>
            <j:set var="instance" value="${it}"/>
            <j:set var="descriptor" value="${it.descriptor}"/>
            <j:set var="serverURL" value="${it.url}"/>
            <f:form method="post" action="configSubmit" name="config" tableClass="config-table" class="jenkins-form">
                <l:app-bar title="Gerrit Server ${it.name}">
                </l:app-bar>
                <st:include page="message.jelly" optional="true"/>
                <br/>
                <f:section title="${%Gerrit Connection Setting}" icon="symbol-wifi-outline plugin-ionicons-api">
                    <f:entry title="${%Name}"
                             help="/plugin/gerrit-trigger/help-GerritServerName.html">
                        <f:textbox name="name"
                                   value="${it.name}"
                                   checkUrl="${rootURL}/${serverURL}/nameFreeCheck"
                                   checkDependsOn=""/>
                    </f:entry>
                    <f:entry title="${%No Connection On Startup}"
                             help="/plugin/gerrit-trigger/help-GerritNoConnectionOnStartup.html">
                        <f:checkbox name="noConnectionOnStartup"
                                    checked="${it.noConnectionOnStartup}"
                                    default="false"/>
                    </f:entry>
                    <f:entry title="${%Hostname}"
                             help="/plugin/gerrit-trigger/help-GerritHostname.html">
                        <f:textbox name="gerritHostName"
                                   value="${it.config.gerritHostName}"
                                   default="${com.sonyericsson.hudson.plugins.gerrit.gerritevents.GerritDefaultValues.DEFAULT_GERRIT_HOSTNAME}"/>
                    </f:entry>
                    <f:entry title="${%Frontend URL}"
                             help="/plugin/gerrit-trigger/help-GerritFrontendUrl.html">
                        <f:textbox name="gerritFrontEndUrl"
                                   value="${it.config.gerritFrontEndUrl}"
                                   default="${com.sonyericsson.hudson.plugins.gerrit.gerritevents.GerritDefaultValues.DEFAULT_GERRIT_FRONT_END_URL}"
                                   checkUrl="${rootURL}/${serverURL}/urlCheck"
                                   checkDependsOn=""/>
                    </f:entry>
                    <f:entry title="${%SSH Port}"
                             help="/plugin/gerrit-trigger/help-GerritSshPort.html">
                        <f:number name="gerritSshPort"
                                  value="${it.config.gerritSshPort}"
                                  default="${com.sonyericsson.hudson.plugins.gerrit.gerritevents.GerritDefaultValues.DEFAULT_GERRIT_SSH_PORT}"
                                  clazz="positive-number-required"/>
                    </f:entry>
                    <f:entry title="${%Proxy}"
                             help="/plugin/gerrit-trigger/help-GerritProxy.html">
                        <f:textbox name="gerritProxy"
                                   value="${it.config.gerritProxy}"
                                   default="${com.sonyericsson.hudson.plugins.gerrit.gerritevents.GerritDefaultValues.DEFAULT_GERRIT_PROXY}"/>
                    </f:entry>
                    <f:entry title="${%Username}"
                             help="/plugin/gerrit-trigger/help-GerritUserName.html">
                        <f:textbox name="gerritUserName"
                                   value="${it.config.gerritUserName}"
                                   default="${com.sonyericsson.hudson.plugins.gerrit.gerritevents.GerritDefaultValues.DEFAULT_GERRIT_USERNAME}"/>
                    </f:entry>
                    <f:entry title="${%E-mail}"
                             help="/plugin/gerrit-trigger/help-GerritEMail.html">
                        <f:textbox name="gerritEMail"
                                   value="${it.config.gerritEMail}"/>
                    </f:entry>
                    <f:entry title="${%SSH Keyfile}"
                             help="/plugin/gerrit-trigger/help-GerritKeyFile.html">
                        <f:textbox name="gerritAuthKeyFile"
                                   value="${it.config.gerritAuthKeyFile}"
                                   default="${com.sonyericsson.hudson.plugins.gerrit.gerritevents.GerritDefaultValues.DEFAULT_GERRIT_AUTH_KEY_FILE}"
                                   checkUrl="${rootURL}/${serverURL}/validKeyFileCheck"
                                   checkDependsOn=""/>
                    </f:entry>
                    <f:entry title="${%SSH Keyfile Password}"
                             help="/plugin/gerrit-trigger/help-GerritKeyFilePassword.html">
                        <f:password name="gerritAuthKeyFilePassword"
                                    value="${it.config.gerritAuthKeyFileSecretPassword}"
                                    default="${com.sonyericsson.hudson.plugins.gerrit.gerritevents.GerritDefaultValues.DEFAULT_GERRIT_AUTH_KEY_FILE_PASSWORD}"/>
                    </f:entry>
                    <f:optionalBlock name="buildCurrentPatchesOnly"
                                     title="${%Build Current Patches Only}"
                                     help="/plugin/gerrit-trigger/help-GerritBuildCurrentPatchesOnly.html"
                                     checked="${it.config.buildCurrentPatchesOnly.enabled}">
                        <f:entry title="${%Abort new patch sets}"
                                 help="/plugin/gerrit-trigger/help-GerritAbortNewPatchSets.html">
                            <f:checkbox name="abortNewPatchsets"
                                        checked="${it.config.buildCurrentPatchesOnly.abortNewPatchsets}"
                                        default="false"/>
                        </f:entry>
                        <f:entry title="${%Abort manual patch sets}"
                                 help="/plugin/gerrit-trigger/help-GerritAbortManualPatchSets.html">
                            <f:checkbox name="abortManualPatchsets"
                                        checked="${it.config.buildCurrentPatchesOnly.abortManualPatchsets}"
                                        default="false"/>
                        </f:entry>
                        <f:entry title="${%Abort patch sets with same topic}"
                                 help="/plugin/gerrit-trigger/help-GerritAbortPatchSetsWithSameTopic.html">
                            <f:checkbox name="abortSameTopic"
                                        checked="${it.config.buildCurrentPatchesOnly.abortSameTopic}"
                                        default="false"/>
                        </f:entry>
                        <f:entry title="${%Abort abandoned patch sets}"
                                 help="/plugin/gerrit-trigger/help-GerritAbortAbandonedPatchsets.html">
                            <f:checkbox name="abortAbandonedPatchsets"
                                        field="abortAbandonedPatchsets"
                                        checked="${it.config.buildCurrentPatchesOnly.abortAbandonedPatchsets}"
                                        default="false"/>
                        </f:entry>
                    </f:optionalBlock>
                    <f:entry title="${%Vote patch sets with same topic}"
                             help="/plugin/gerrit-trigger/help-GerritVotePatchSetsWithSameTopic.html"
                             description="${it.config.voteSameTopicDescription}">
                        <f:checkbox name="voteSameTopic"
                                    field="voteSameTopic"
                                    checked="${it.config.voteSameTopic}"
                                    default="false"/>
                    </f:entry>
                    <f:validateButton title="${%Test Connection}"
                                      progress="${%Testing...}"
                                      method="testConnection"
                                      with="gerritHostName,gerritSshPort,gerritProxy,gerritUserName,gerritAuthKeyFile,gerritAuthKeyFilePassword"/>
                </f:section>
                <f:section title="${%Gerrit Reporting Values}" icon="symbol-list-outline plugin-ionicons-api">
                    <div class="gt-config__subsection">${%Verify}</div>
                    <f:entry title="${%Started}"
                             help="/plugin/gerrit-trigger/help-GerritBuildStartedVerified.html">
                        <f:textbox name="gerritBuildStartedVerifiedValue"
                                   value="${it.config.gerritBuildStartedVerifiedValue}"
                                   clazz="number"/>
                    </f:entry>
                    <f:entry title="${%Successful}"
                             help="/plugin/gerrit-trigger/help-GerritBuildSuccessfulVerified.html">
                        <f:textbox name="gerritBuildSuccessfulVerifiedValue"
                                   value="${it.config.gerritBuildSuccessfulVerifiedValue}"
                                   clazz="number"/>
                    </f:entry>
                    <f:entry title="${%Failed}"
                             help="/plugin/gerrit-trigger/help-GerritBuildFailedVerified.html">
                        <f:textbox name="gerritBuildFailedVerifiedValue"
                                   value="${it.config.gerritBuildFailedVerifiedValue}"
                                   clazz="number"/>
                    </f:entry>
                    <f:entry title="${%Unstable}"
                             help="/plugin/gerrit-trigger/help-GerritBuildUnstableVerified.html">
                        <f:textbox name="gerritBuildUnstableVerifiedValue"
                                   value="${it.config.gerritBuildUnstableVerifiedValue}"
                                   clazz="number"/>
                    </f:entry>
                    <f:entry title="${%Not Built}"
                             help="/plugin/gerrit-trigger/help-GerritBuildNotBuiltVerified.html">
                        <f:textbox name="gerritBuildNotBuiltVerifiedValue"
                                   value="${it.config.gerritBuildNotBuiltVerifiedValue}"
                                   clazz="number"/>
                    </f:entry>
                    <f:entry title="${%Aborted}"
                             help="/plugin/gerrit-trigger/help-GerritBuildAbortedVerified.html">
                        <f:textbox name="gerritBuildAbortedVerifiedValue"
                                   value="${it.config.gerritBuildAbortedVerifiedValue}"
                                   clazz="number"/>
                    </f:entry>
                    <div class="gt-config__subsection">${%Code Review}</div>
                    <f:entry title="${%Started}"
                             help="/plugin/gerrit-trigger/help-GerritBuildStartedCodeReview.html">
                        <f:textbox name="gerritBuildStartedCodeReviewValue"
                                   value="${it.config.gerritBuildStartedCodeReviewValue}"
                                   clazz="number"/>
                    </f:entry>
                    <f:entry title="${%Successful}"
                             help="/plugin/gerrit-trigger/help-GerritBuildSuccessfulCodeReview.html">
                        <f:textbox name="gerritBuildSuccessfulCodeReviewValue"
                                   value="${it.config.gerritBuildSuccessfulCodeReviewValue}"
                                   clazz="number"/>
                    </f:entry>
                    <f:entry title="${%Failed}"
                             help="/plugin/gerrit-trigger/help-GerritBuildFailedCodeReview.html">
                        <f:textbox name="gerritBuildFailedCodeReviewValue"
                                   value="${it.config.gerritBuildFailedCodeReviewValue}"
                                   clazz="number"/>
                    </f:entry>
                    <f:entry title="${%Unstable}"
                             help="/plugin/gerrit-trigger/help-GerritBuildUnstableCodeReview.html">
                        <f:textbox name="gerritBuildUnstableCodeReviewValue"
                                   value="${it.config.gerritBuildUnstableCodeReviewValue}"
                                   clazz="number"/>
                    </f:entry>
                    <f:entry title="${%Not Built}"
                             help="/plugin/gerrit-trigger/help-GerritBuildNotBuiltCodeReview.html">
                        <f:textbox name="gerritBuildNotBuiltCodeReviewValue"
                                   value="${it.config.gerritBuildNotBuiltCodeReviewValue}"
                                   clazz="number"/>
                    </f:entry>
                    <f:entry title="${%Aborted}"
                             help="/plugin/gerrit-trigger/help-GerritBuildAbortedCodeReview.html">
                        <f:textbox name="gerritBuildAbortedCodeReviewValue"
                                   value="${it.config.gerritBuildAbortedCodeReviewValue}"
                                   clazz="number"/>
                    </f:entry>
                </f:section>
<<<<<<< HEAD
                <f:section title="${%Gerrit Verified Commands}" icon="symbol-terminal-outline plugin-ionicons-api">
                    <f:entry title="${%Started}"
                             help="/plugin/gerrit-trigger/help-GerritVerifiedCmdBuildStarted.html">
                        <f:textarea name="gerritVerifiedCmdBuildStarted"
                                    value="${it.config.gerritCmdBuildStarted}"
                                    default="gerrit review &lt;CHANGE&gt;,&lt;PATCHSET&gt; --message 'Build Started &lt;BUILDURL&gt; &lt;STARTED_STATS&gt;' --verified &lt;VERIFIED&gt; --code-review &lt;CODE_REVIEW&gt;"/>
                    </f:entry>
                    <f:entry title="${%Successful}"
                             help="/plugin/gerrit-trigger/help-GerritVerifiedCmdBuildSuccessful.html">
                        <f:textarea name="gerritVerifiedCmdBuildSuccessful"
                                    value="${it.config.gerritCmdBuildSuccessful}"
                                    default="gerrit review &lt;CHANGE&gt;,&lt;PATCHSET&gt; --message 'Build Successful &lt;BUILDS_STATS&gt;' --verified &lt;VERIFIED&gt; --code-review &lt;CODE_REVIEW&gt;"/>
                    </f:entry>
                    <f:entry title="${%Failed}"
                             help="/plugin/gerrit-trigger/help-GerritVerifiedCmdBuildFailed.html">
                        <f:textarea name="gerritVerifiedCmdBuildFailed"
                                    value="${it.config.gerritCmdBuildFailed}"
                                    default="gerrit review &lt;CHANGE&gt;,&lt;PATCHSET&gt; --message 'Build Failed &lt;BUILDS_STATS&gt;' --verified &lt;VERIFIED&gt; --code-review &lt;CODE_REVIEW&gt;"/>
                    </f:entry>
                    <f:entry title="${%Unstable}"
                             help="/plugin/gerrit-trigger/help-GerritVerifiedCmdBuildUnstable.html">
                        <f:textarea name="gerritVerifiedCmdBuildUnstable"
                                    value="${it.config.gerritCmdBuildUnstable}"
                                    default="gerrit review &lt;CHANGE&gt;,&lt;PATCHSET&gt; --message 'Build Unstable &lt;BUILDS_STATS&gt;' --verified &lt;VERIFIED&gt; --code-review &lt;CODE_REVIEW&gt;"/>
                    </f:entry>
                    <f:entry title="${%Not Built}"
                             help="/plugin/gerrit-trigger/help-GerritVerifiedCmdBuildNotBuilt.html">
                        <f:textarea name="gerritVerifiedCmdBuildNotBuilt"
                                    value="${it.config.gerritCmdBuildNotBuilt}"
                                    default="gerrit review &lt;CHANGE&gt;,&lt;PATCHSET&gt; --message 'No Builds Executed &lt;BUILDS_STATS&gt;' --verified &lt;VERIFIED&gt; --code-review &lt;CODE_REVIEW&gt;"/>
                    </f:entry>
                    <f:entry title="${%Aborted}"
                             help="/plugin/gerrit-trigger/help-GerritVerifiedCmdBuildAborted.html">
                        <f:textarea name="gerritVerifiedCmdBuildAborted"
                                    value="${it.config.gerritCmdBuildAborted}"
                                    default="gerrit review &lt;CHANGE&gt;,&lt;PATCHSET&gt; --message 'Build Aborted &lt;BUILDS_STATS&gt;' --verified &lt;VERIFIED&gt; --code-review &lt;CODE_REVIEW&gt;"/>
                    </f:entry>
                </f:section>
                <f:section title="${%Miscellaneous}">
                    <f:entry title="${%Build Schedule Delay}"
                             help="/plugin/gerrit-trigger/help-BuildScheduleDelay.html">
                        <f:number name="buildScheduleDelay"
                                  value="${it.config.buildScheduleDelay}"
                                  default="${com.sonyericsson.hudson.plugins.gerrit.gerritevents.GerritDefaultValues.DEFAULT_BUILD_SCHEDULE_DELAY}"
                                  clazz="number"
                                  min="0"/>
                    </f:entry>
                    <f:entry title="${%Dynamic Config Refresh Interval}"
                             help="/plugin/gerrit-trigger/help-DynamicTriggerConfigRefreshInterval.html">
                        <f:textbox name="dynamicConfigRefreshInterval"
                                   value="${it.config.dynamicConfigRefreshInterval}"
                                   default="${com.sonyericsson.hudson.plugins.gerrit.gerritevents.GerritDefaultValues.DEFAULT_DYNAMIC_CONFIG_REFRESH_INTERVAL}"
                                   checkUrl="${rootURL}/${serverURL}/dynamicConfigRefreshCheck"
                                   checkDependsOn=""/>
                    </f:entry>
                    <f:entry title="${%Enable Manual Trigger}"
                             help="/plugin/gerrit-trigger/help-EnableManualTrigger.html">
                        <f:checkbox name="enableManualTrigger"
                                    checked="${it.config.enableManualTrigger}"
                                    default="${true}"/>
                    </f:entry>
                    <f:entry title="${%TriggerOnAllComments}"
                             help="/plugin/gerrit-trigger/help-TriggerOnAllComments.html">
                        <f:checkbox name="triggerOnAllComments"
                                    checked="${it.config.triggerOnAllComments}"
                                    default="false"/>
                    </f:entry>
                    <f:entry title="${%Fetch Project List Settings}" class="jenkins-!-margin-top-4"
                             help="/plugin/gerrit-trigger/help-GerritFetchProjectList.html">
                        <f:entry title="${%Enable project Auto Completion}">
                            <f:checkbox name="enableProjectAutoCompletion"
                                        checked="${it.config.enableProjectAutoCompletion}"
                                        default="${com.sonyericsson.gerrithudsontrigger.config.Config.DEFAULT_ENABLE_PROJECT_AUTO_COMPLETION}"/>
=======
                <f:advanced>
                    <f:section title="${%Gerrit Verified Commands}">
                        <f:entry title="${%Started}"
                                 help="/plugin/gerrit-trigger/help-GerritVerifiedCmdBuildStarted.html">
                            <f:textarea name="gerritVerifiedCmdBuildStarted"
                                       value="${it.config.gerritCmdBuildStarted}"
                                       default="gerrit review --project &lt;GERRIT_NAME&gt; &lt;CHANGE&gt;,&lt;PATCHSET&gt; --message 'Build Started &lt;BUILDURL&gt; &lt;STARTED_STATS&gt;' --verified &lt;VERIFIED&gt; --code-review &lt;CODE_REVIEW&gt;"/>
                        </f:entry>
                        <f:entry title="${%Successful}"
                                 help="/plugin/gerrit-trigger/help-GerritVerifiedCmdBuildSuccessful.html">
                            <f:textarea name="gerritVerifiedCmdBuildSuccessful"
                                       value="${it.config.gerritCmdBuildSuccessful}"
                                       default="gerrit review --project &lt;GERRIT_NAME&gt; &lt;CHANGE&gt;,&lt;PATCHSET&gt; --message 'Build Successful &lt;BUILDS_STATS&gt;' --verified &lt;VERIFIED&gt; --code-review &lt;CODE_REVIEW&gt;"/>
                        </f:entry>
                        <f:entry title="${%Failed}"
                                 help="/plugin/gerrit-trigger/help-GerritVerifiedCmdBuildFailed.html">
                            <f:textarea name="gerritVerifiedCmdBuildFailed"
                                       value="${it.config.gerritCmdBuildFailed}"
                                       default="gerrit review --project &lt;GERRIT_NAME&gt; &lt;CHANGE&gt;,&lt;PATCHSET&gt; --message 'Build Failed &lt;BUILDS_STATS&gt;' --verified &lt;VERIFIED&gt; --code-review &lt;CODE_REVIEW&gt;"/>
                        </f:entry>
                        <f:entry title="${%Unstable}"
                                 help="/plugin/gerrit-trigger/help-GerritVerifiedCmdBuildUnstable.html">
                            <f:textarea name="gerritVerifiedCmdBuildUnstable"
                                       value="${it.config.gerritCmdBuildUnstable}"
                                       default="gerrit review --project &lt;GERRIT_NAME&gt; &lt;CHANGE&gt;,&lt;PATCHSET&gt; --message 'Build Unstable &lt;BUILDS_STATS&gt;' --verified &lt;VERIFIED&gt; --code-review &lt;CODE_REVIEW&gt;"/>
                        </f:entry>
                        <f:entry title="${%Not Built}"
                                 help="/plugin/gerrit-trigger/help-GerritVerifiedCmdBuildNotBuilt.html">
                            <f:textarea name="gerritVerifiedCmdBuildNotBuilt"
                                       value="${it.config.gerritCmdBuildNotBuilt}"
                                       default="gerrit review --project &lt;GERRIT_NAME&gt; &lt;CHANGE&gt;,&lt;PATCHSET&gt; --message 'No Builds Executed &lt;BUILDS_STATS&gt;' --verified &lt;VERIFIED&gt; --code-review &lt;CODE_REVIEW&gt;"/>
                        </f:entry>
                        <f:entry title="${%Aborted}"
                                 help="/plugin/gerrit-trigger/help-GerritVerifiedCmdBuildAborted.html">
                            <f:textarea name="gerritVerifiedCmdBuildAborted"
                                        value="${it.config.gerritCmdBuildAborted}"
                                        default="gerrit review --project &lt;GERRIT_NAME&gt; &lt;CHANGE&gt;,&lt;PATCHSET&gt; --message 'Build Aborted &lt;BUILDS_STATS&gt;' --verified &lt;VERIFIED&gt; --code-review &lt;CODE_REVIEW&gt;"/>
                        </f:entry>
                    </f:section>
                    <f:section title="${%Miscellaneous}">
                        <f:entry title="${%Build Schedule Delay}"
                                 help="/plugin/gerrit-trigger/help-BuildScheduleDelay.html">
                            <f:textbox name="buildScheduleDelay"
                                       value="${it.config.buildScheduleDelay}"
                                       default="${com.sonyericsson.hudson.plugins.gerrit.gerritevents.GerritDefaultValues.DEFAULT_BUILD_SCHEDULE_DELAY}"
                                       checkUrl="'${rootURL}/${serverURL}/nonNegativeIntegerCheck?value='+escape(this.value)"/>
>>>>>>> 20643d85
                        </f:entry>
                        <f:entry title="${%Project list fetch delay} (seconds)">
                            <f:number name="projectListFetchDelay"
                                      value="${it.config.projectListFetchDelay}"
                                      default="${com.sonyericsson.gerrithudsontrigger.config.Config.DEFAULT_PROJECT_LIST_FETCH_DELAY}"
                                      clazz="number-required"
                                      min="0"/>
                        </f:entry>
                        <f:entry title="${%Project list fetch interval} (seconds)">
                            <f:number name="projectListRefreshInterval"
                                      value="${it.config.projectListRefreshInterval}"
                                      default="${com.sonyericsson.gerrithudsontrigger.config.Config.DEFAULT_PROJECT_LIST_REFRESH_INTERVAL}"
                                      clazz="positive-number"
                                      min="1"/>
                        </f:entry>
                    </f:entry>
                    <f:entry title="${%Notification Level}"
                             field="notificationLevel"
                             help="/plugin/gerrit-trigger/help-GerritNotificationLevel.html">
                        <f:select value="${it.config.notificationLevel}"
                                  default="${com.sonyericsson.hudson.plugins.gerrit.trigger.config.Config.DEFAULT_NOTIFICATION_LEVEL}"/>
                    </f:entry>
                    <f:entry title="${%Verdict Categories}">
                        <f:repeatable var="v" items="${it.config.categories}" name="verdictCategories"
                                      add="${%Add Verdict Category}" minimum="0" header="">
                            <f:repeatableDeleteButton/>
                            <f:entry title="${%Verdict Value}">
                                <f:textbox name="verdictValue" value="${v.verdictValue}"/>
                            </f:entry>
                            <f:entry title="${%Verdict Description}">
                                <f:textbox name="verdictDescription" value="${v.verdictDescription}"/>
                            </f:entry>
                        </f:repeatable>
                    </f:entry>
                    <f:entry title="${%EnablePluginMessages}">
                        <f:checkbox name="enablePluginMessages" checked="${it.config.enablePluginMessages}" default="true"/>
                    </f:entry>
                </f:section>
                <f:section title="${%REST API}">
                    <f:optionalBlock name="useRestApi" title="${%Use REST API}" checked="${it.config.useRestApi}">
                        <f:entry title="${%Gerrit HTTP Username}">
                            <f:textbox name="gerritHttpUserName"
                                       value="${it.config.gerritHttpUserName}"/>
                        </f:entry>
                        <f:entry title="${%Gerrit HTTP Password}">
                            <f:password name="gerritHttpPassword"
                                        value="${it.config.gerritHttpSecretPassword}"/>
                        </f:entry>
                        <f:validateButton title="${%Test REST Connection}"
                                          progress="${%Testing...}"
                                          method="testRestConnection"
                                          with="gerritFrontEndUrl,gerritHttpUserName,gerritHttpPassword"/>
                        <f:entry title="${%Enable Code-Review}">
                            <f:checkbox name="restCodeReview"
                                        checked="${it.config.restCodeReview}"
                                        default="true"/>
                        </f:entry>
                        <f:entry title="${%Enable Verified}">
                            <f:checkbox name="restVerified"
                                        checked="${it.config.restVerified}"
                                        default="true"/>
                        </f:entry>
                    </f:optionalBlock>
                </f:section>
                <j:if test="${instance.isReplicationEventsSupported()}">
                    <f:section title="${%Replication Events}" icon="symbol-share-social-outline plugin-ionicons-api">
                        <f:optionalBlock name="enableReplication"
                                         title="${%Block Build Until Replication is Complete}"
                                         checked="${it.config.replicationConfig.enableReplication}"
                                         help="/plugin/gerrit-trigger/help-Replication.html">
                            <f:entry title="${%Gerrit Slaves}">
                                <f:repeatable var="slave" items="${it.config.replicationConfig.gerritSlaves}"
                                              name="slaves" add="${%Add Gerrit Slave}" minimum="1"
                                              header="${%Gerrit Slave}">
                                    <f:repeatableDeleteButton/>
                                    <f:invisibleEntry>
                                        <f:textbox name="id" value="${slave.id}"/>
                                    </f:invisibleEntry>
                                    <f:entry title="${%Name}"
                                             help="/plugin/gerrit-trigger/help-ReplicationSlaveName.html">
                                        <f:textbox name="name" value="${slave.name}"/>
                                    </f:entry>
                                    <f:entry title="${%Host}"
                                             help="/plugin/gerrit-trigger/help-ReplicationSlaveHost.html">
                                        <f:textbox name="host" value="${slave.host}"/>
                                    </f:entry>
                                    <f:entry title="${%Time-out}"
                                             help="/plugin/gerrit-trigger/help-ReplicationSlaveTimeout.html">
                                        <f:number name="timeout"
                                                  value="${slave.timeoutInSeconds}"
                                                  clazz="number"
                                                  min="0"/>
                                    </f:entry>
                                </f:repeatable>
                            </f:entry>
                            <f:optionalBlock name="enableSlaveSelectionInJobs"
                                             title="${%Allow Slave Selection in Job Configurations}"
                                             checked="${it.config.replicationConfig.enableSlaveSelectionInJobs}"
                                             help="/plugin/gerrit-trigger/help-enableSlaveSelectionInJobs.html">
                                <f:entry title="${%Choose a Default Slave}"
                                         field="defaultSlaveId"
                                         help="/plugin/gerrit-trigger/help-defaultSlave.html">
                                    <f:select/>
                                </f:entry>
                            </f:optionalBlock>
                        </f:optionalBlock>
                    </f:section>
                </j:if>
                <f:section title="${%Watchdog}" icon="symbol-telescope-outline plugin-ionicons-api">
                    <f:entry title="${%Connection Watchdog Timeout}"
                             help="/plugin/gerrit-trigger/help-ConnectionWatchdogTimeout.html">
                        <f:number name="watchdogTimeoutMinutes"
                                  value="${it.config.watchdogTimeoutMinutes}"
                                  clazz="number"
                                  min="0"/>
                    </f:entry>
                    <f:optionalBlock name="watchdogExceptions" title="${%Connection Watchdog Exceptions}"
                                     checked="${it.config.exceptionData.enabled}">
                        <f:entry title="${%Exception Days}"
                                 help="/plugin/gerrit-trigger/help-ConnectionWatchdogExceptionDays.html">
                            <j:forEach var="helper" items="${it.generateHelper()}">
                                <f:entry title="${helper.displayName}" class="gt-config__exception-days">
                                    <f:checkbox name="${helper.id}"
                                                checked="${helper.checked}"
                                                default="${false}"/>
                                </f:entry>
                            </j:forEach>
                        </f:entry>
                        <f:entry title="${%Exception Times}"
                                 help="/plugin/gerrit-trigger/help-ConnectionWatchdogExceptionTimes.html">
                            <f:repeatable var="t" items="${it.config.exceptionData.timesOfDay}"
                                          name="watchdogExceptionTimes" add="${%Add Time}" minimum="0"
                                          header="">
                                <f:repeatableDeleteButton/>
                                <f:entry title="${%From}">
                                    <f:textbox name="from"
                                               value="${h.appendIfNotNull(t.from.hourAsString,'','00')}:${h.appendIfNotNull(t.from.minuteAsString,'','00')}"
                                               checkUrl="${rootURL}/${serverURL}/validTimeCheck"
                                               checkDependsOn="from to"/>
                                </f:entry>

                                <f:entry title="${%To}">
                                    <f:textbox name="to"
                                               value="${h.appendIfNotNull(t.to.hourAsString,'','00')}:${h.appendIfNotNull(t.to.minuteAsString,'','01')}"
                                               checkUrl="${rootURL}/${serverURL}/validTimeCheck"
                                               checkDependsOn="from to"/>
                                </f:entry>
                            </f:repeatable>
                        </f:entry>
                    </f:optionalBlock>
                </f:section>
                <f:bottomButtonBar>
                    <f:submit value="${%Save}"/>
                </f:bottomButtonBar>
            </f:form>
            <st:adjunct includes="lib.form.confirm"/>
        </l:main-panel>
    </l:layout>
</j:jelly><|MERGE_RESOLUTION|>--- conflicted
+++ resolved
@@ -208,43 +208,42 @@
                                    clazz="number"/>
                     </f:entry>
                 </f:section>
-<<<<<<< HEAD
                 <f:section title="${%Gerrit Verified Commands}" icon="symbol-terminal-outline plugin-ionicons-api">
                     <f:entry title="${%Started}"
                              help="/plugin/gerrit-trigger/help-GerritVerifiedCmdBuildStarted.html">
                         <f:textarea name="gerritVerifiedCmdBuildStarted"
                                     value="${it.config.gerritCmdBuildStarted}"
-                                    default="gerrit review &lt;CHANGE&gt;,&lt;PATCHSET&gt; --message 'Build Started &lt;BUILDURL&gt; &lt;STARTED_STATS&gt;' --verified &lt;VERIFIED&gt; --code-review &lt;CODE_REVIEW&gt;"/>
+                                    default="gerrit review --project &lt;GERRIT_NAME&gt; &lt;CHANGE&gt;,&lt;PATCHSET&gt; --message 'Build Started &lt;BUILDURL&gt; &lt;STARTED_STATS&gt;' --verified &lt;VERIFIED&gt; --code-review &lt;CODE_REVIEW&gt;"/>
                     </f:entry>
                     <f:entry title="${%Successful}"
                              help="/plugin/gerrit-trigger/help-GerritVerifiedCmdBuildSuccessful.html">
                         <f:textarea name="gerritVerifiedCmdBuildSuccessful"
                                     value="${it.config.gerritCmdBuildSuccessful}"
-                                    default="gerrit review &lt;CHANGE&gt;,&lt;PATCHSET&gt; --message 'Build Successful &lt;BUILDS_STATS&gt;' --verified &lt;VERIFIED&gt; --code-review &lt;CODE_REVIEW&gt;"/>
+                                    default="gerrit review --project &lt;GERRIT_NAME&gt; &lt;CHANGE&gt;,&lt;PATCHSET&gt; --message 'Build Successful &lt;BUILDS_STATS&gt;' --verified &lt;VERIFIED&gt; --code-review &lt;CODE_REVIEW&gt;"/>
                     </f:entry>
                     <f:entry title="${%Failed}"
                              help="/plugin/gerrit-trigger/help-GerritVerifiedCmdBuildFailed.html">
                         <f:textarea name="gerritVerifiedCmdBuildFailed"
                                     value="${it.config.gerritCmdBuildFailed}"
-                                    default="gerrit review &lt;CHANGE&gt;,&lt;PATCHSET&gt; --message 'Build Failed &lt;BUILDS_STATS&gt;' --verified &lt;VERIFIED&gt; --code-review &lt;CODE_REVIEW&gt;"/>
+                                    default="gerrit review --project &lt;GERRIT_NAME&gt; &lt;CHANGE&gt;,&lt;PATCHSET&gt; --message 'Build Failed &lt;BUILDS_STATS&gt;' --verified &lt;VERIFIED&gt; --code-review &lt;CODE_REVIEW&gt;"/>
                     </f:entry>
                     <f:entry title="${%Unstable}"
                              help="/plugin/gerrit-trigger/help-GerritVerifiedCmdBuildUnstable.html">
                         <f:textarea name="gerritVerifiedCmdBuildUnstable"
                                     value="${it.config.gerritCmdBuildUnstable}"
-                                    default="gerrit review &lt;CHANGE&gt;,&lt;PATCHSET&gt; --message 'Build Unstable &lt;BUILDS_STATS&gt;' --verified &lt;VERIFIED&gt; --code-review &lt;CODE_REVIEW&gt;"/>
+                                    default="gerrit review --project &lt;GERRIT_NAME&gt; &lt;CHANGE&gt;,&lt;PATCHSET&gt; --message 'Build Unstable &lt;BUILDS_STATS&gt;' --verified &lt;VERIFIED&gt; --code-review &lt;CODE_REVIEW&gt;"/>
                     </f:entry>
                     <f:entry title="${%Not Built}"
                              help="/plugin/gerrit-trigger/help-GerritVerifiedCmdBuildNotBuilt.html">
                         <f:textarea name="gerritVerifiedCmdBuildNotBuilt"
                                     value="${it.config.gerritCmdBuildNotBuilt}"
-                                    default="gerrit review &lt;CHANGE&gt;,&lt;PATCHSET&gt; --message 'No Builds Executed &lt;BUILDS_STATS&gt;' --verified &lt;VERIFIED&gt; --code-review &lt;CODE_REVIEW&gt;"/>
+                                    default="gerrit review --project &lt;GERRIT_NAME&gt; &lt;CHANGE&gt;,&lt;PATCHSET&gt; --message 'No Builds Executed &lt;BUILDS_STATS&gt;' --verified &lt;VERIFIED&gt; --code-review &lt;CODE_REVIEW&gt;"/>
                     </f:entry>
                     <f:entry title="${%Aborted}"
                              help="/plugin/gerrit-trigger/help-GerritVerifiedCmdBuildAborted.html">
                         <f:textarea name="gerritVerifiedCmdBuildAborted"
                                     value="${it.config.gerritCmdBuildAborted}"
-                                    default="gerrit review &lt;CHANGE&gt;,&lt;PATCHSET&gt; --message 'Build Aborted &lt;BUILDS_STATS&gt;' --verified &lt;VERIFIED&gt; --code-review &lt;CODE_REVIEW&gt;"/>
+                                    default="gerrit review --project &lt;GERRIT_NAME&gt; &lt;CHANGE&gt;,&lt;PATCHSET&gt; --message 'Build Aborted &lt;BUILDS_STATS&gt;' --verified &lt;VERIFIED&gt; --code-review &lt;CODE_REVIEW&gt;"/>
                     </f:entry>
                 </f:section>
                 <f:section title="${%Miscellaneous}">
@@ -282,54 +281,6 @@
                             <f:checkbox name="enableProjectAutoCompletion"
                                         checked="${it.config.enableProjectAutoCompletion}"
                                         default="${com.sonyericsson.gerrithudsontrigger.config.Config.DEFAULT_ENABLE_PROJECT_AUTO_COMPLETION}"/>
-=======
-                <f:advanced>
-                    <f:section title="${%Gerrit Verified Commands}">
-                        <f:entry title="${%Started}"
-                                 help="/plugin/gerrit-trigger/help-GerritVerifiedCmdBuildStarted.html">
-                            <f:textarea name="gerritVerifiedCmdBuildStarted"
-                                       value="${it.config.gerritCmdBuildStarted}"
-                                       default="gerrit review --project &lt;GERRIT_NAME&gt; &lt;CHANGE&gt;,&lt;PATCHSET&gt; --message 'Build Started &lt;BUILDURL&gt; &lt;STARTED_STATS&gt;' --verified &lt;VERIFIED&gt; --code-review &lt;CODE_REVIEW&gt;"/>
-                        </f:entry>
-                        <f:entry title="${%Successful}"
-                                 help="/plugin/gerrit-trigger/help-GerritVerifiedCmdBuildSuccessful.html">
-                            <f:textarea name="gerritVerifiedCmdBuildSuccessful"
-                                       value="${it.config.gerritCmdBuildSuccessful}"
-                                       default="gerrit review --project &lt;GERRIT_NAME&gt; &lt;CHANGE&gt;,&lt;PATCHSET&gt; --message 'Build Successful &lt;BUILDS_STATS&gt;' --verified &lt;VERIFIED&gt; --code-review &lt;CODE_REVIEW&gt;"/>
-                        </f:entry>
-                        <f:entry title="${%Failed}"
-                                 help="/plugin/gerrit-trigger/help-GerritVerifiedCmdBuildFailed.html">
-                            <f:textarea name="gerritVerifiedCmdBuildFailed"
-                                       value="${it.config.gerritCmdBuildFailed}"
-                                       default="gerrit review --project &lt;GERRIT_NAME&gt; &lt;CHANGE&gt;,&lt;PATCHSET&gt; --message 'Build Failed &lt;BUILDS_STATS&gt;' --verified &lt;VERIFIED&gt; --code-review &lt;CODE_REVIEW&gt;"/>
-                        </f:entry>
-                        <f:entry title="${%Unstable}"
-                                 help="/plugin/gerrit-trigger/help-GerritVerifiedCmdBuildUnstable.html">
-                            <f:textarea name="gerritVerifiedCmdBuildUnstable"
-                                       value="${it.config.gerritCmdBuildUnstable}"
-                                       default="gerrit review --project &lt;GERRIT_NAME&gt; &lt;CHANGE&gt;,&lt;PATCHSET&gt; --message 'Build Unstable &lt;BUILDS_STATS&gt;' --verified &lt;VERIFIED&gt; --code-review &lt;CODE_REVIEW&gt;"/>
-                        </f:entry>
-                        <f:entry title="${%Not Built}"
-                                 help="/plugin/gerrit-trigger/help-GerritVerifiedCmdBuildNotBuilt.html">
-                            <f:textarea name="gerritVerifiedCmdBuildNotBuilt"
-                                       value="${it.config.gerritCmdBuildNotBuilt}"
-                                       default="gerrit review --project &lt;GERRIT_NAME&gt; &lt;CHANGE&gt;,&lt;PATCHSET&gt; --message 'No Builds Executed &lt;BUILDS_STATS&gt;' --verified &lt;VERIFIED&gt; --code-review &lt;CODE_REVIEW&gt;"/>
-                        </f:entry>
-                        <f:entry title="${%Aborted}"
-                                 help="/plugin/gerrit-trigger/help-GerritVerifiedCmdBuildAborted.html">
-                            <f:textarea name="gerritVerifiedCmdBuildAborted"
-                                        value="${it.config.gerritCmdBuildAborted}"
-                                        default="gerrit review --project &lt;GERRIT_NAME&gt; &lt;CHANGE&gt;,&lt;PATCHSET&gt; --message 'Build Aborted &lt;BUILDS_STATS&gt;' --verified &lt;VERIFIED&gt; --code-review &lt;CODE_REVIEW&gt;"/>
-                        </f:entry>
-                    </f:section>
-                    <f:section title="${%Miscellaneous}">
-                        <f:entry title="${%Build Schedule Delay}"
-                                 help="/plugin/gerrit-trigger/help-BuildScheduleDelay.html">
-                            <f:textbox name="buildScheduleDelay"
-                                       value="${it.config.buildScheduleDelay}"
-                                       default="${com.sonyericsson.hudson.plugins.gerrit.gerritevents.GerritDefaultValues.DEFAULT_BUILD_SCHEDULE_DELAY}"
-                                       checkUrl="'${rootURL}/${serverURL}/nonNegativeIntegerCheck?value='+escape(this.value)"/>
->>>>>>> 20643d85
                         </f:entry>
                         <f:entry title="${%Project list fetch delay} (seconds)">
                             <f:number name="projectListFetchDelay"
