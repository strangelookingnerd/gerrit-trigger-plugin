/*
 *  The MIT License
 *
 *  Copyright 2010 Sony Ericsson Mobile Communications. All rights reserved.
 *  Copyright 2012 Sony Mobile Communications AB. All rights reserved.
 *
 *  Permission is hereby granted, free of charge, to any person obtaining a copy
 *  of this software and associated documentation files (the "Software"), to deal
 *  in the Software without restriction, including without limitation the rights
 *  to use, copy, modify, merge, publish, distribute, sublicense, and/or sell
 *  copies of the Software, and to permit persons to whom the Software is
 *  furnished to do so, subject to the following conditions:
 *
 *  The above copyright notice and this permission notice shall be included in
 *  all copies or substantial portions of the Software.
 *
 *  THE SOFTWARE IS PROVIDED "AS IS", WITHOUT WARRANTY OF ANY KIND, EXPRESS OR
 *  IMPLIED, INCLUDING BUT NOT LIMITED TO THE WARRANTIES OF MERCHANTABILITY,
 *  FITNESS FOR A PARTICULAR PURPOSE AND NONINFRINGEMENT. IN NO EVENT SHALL THE
 *  AUTHORS OR COPYRIGHT HOLDERS BE LIABLE FOR ANY CLAIM, DAMAGES OR OTHER
 *  LIABILITY, WHETHER IN AN ACTION OF CONTRACT, TORT OR OTHERWISE, ARISING FROM,
 *  OUT OF OR IN CONNECTION WITH THE SOFTWARE OR THE USE OR OTHER DEALINGS IN
 *  THE SOFTWARE.
 */
package com.sonyericsson.hudson.plugins.gerrit.trigger;

import com.sonyericsson.hudson.plugins.gerrit.trigger.config.IGerritHudsonTriggerConfig;
import com.sonyericsson.hudson.plugins.gerrit.trigger.hudsontrigger.data.TriggerContextConverter;
import com.sonyericsson.hudson.plugins.gerrit.trigger.hudsontrigger.UnreviewedPatchesListener;

import hudson.Plugin;
import hudson.model.AbstractProject;
import hudson.model.Hudson;
import hudson.model.Items;
import hudson.model.Run;
import hudson.security.Permission;
import hudson.security.PermissionGroup;
import org.slf4j.Logger;
import org.slf4j.LoggerFactory;

import java.io.IOException;
import java.util.ArrayList;


/**
 * Main Plugin entrance.
 *
 * @author Robert Sandell &lt;robert.sandell@sonyericsson.com&gt;
 */
public class PluginImpl extends Plugin {

    /**
     * What to call this plug-in to humans.
     */
    public static final String DISPLAY_NAME = "Gerrit Trigger";

    /**
     * Any special permissions needed by this plugin are grouped into this.
     */
    public static final PermissionGroup PERMISSION_GROUP =
            new PermissionGroup(PluginImpl.class, Messages._GerritPermissionGroup());
    /**
     * The permission that allows users to perform the
     * {@link com.sonyericsson.hudson.plugins.gerrit.trigger.hudsontrigger.actions.manual.ManualTriggerAction}.
     */
    public static final Permission MANUAL_TRIGGER = new Permission(PERMISSION_GROUP,
            "ManualTrigger",
            Messages._ManualTriggerPermissionDescription(),
            Hudson.ADMINISTER);
    /**
     * The permission that allows users to perform the
     * {@link com.sonyericsson.hudson.plugins.gerrit.trigger.hudsontrigger.actions.RetriggerAction}.
     */
    public static final Permission RETRIGGER = new Permission(PERMISSION_GROUP,
            "Retrigger",
            Messages._RetriggerPermissionDescription(),
            AbstractProject.BUILD);

    private static final Logger logger = LoggerFactory.getLogger(PluginImpl.class);
<<<<<<< HEAD
=======
    private transient GerritHandler gerritEventManager;
    private transient GerritConnection gerritConnection;
    private transient GerritProjectListUpdater projectListUpdater;
    private transient UnreviewedPatchesListener unreviewedPatchesListener;

>>>>>>> 02957031
    private static PluginImpl instance;
    private ArrayList<GerritServer> servers;

    // the old config field is left as deprecated and transient so that data in previous format can be read in but
    // not written back into the XML.
    @Deprecated
    private transient IGerritHudsonTriggerConfig config;

    /**
     * the default server name.
     */
    public static final String DEFAULT_SERVER_NAME = "defaultServer";

    /**
     * Constructor.
     */
    public PluginImpl() {
        instance = this;
    }

    /**
     * Returns this singleton instance.
     *
     * @return the singleton.
     */
    public static PluginImpl getInstance() {
        return instance;
    }

<<<<<<< HEAD
=======
    @Override
    public void start() throws Exception {
        logger.info("Starting");
        doXStreamRegistrations();
        loadConfig();
        projectListUpdater = new GerritProjectListUpdater();
        projectListUpdater.start();

        //Starts the send-command-queue
        GerritSendCommandQueue.getInstance(config);
        //do not try to connect to gerrit unless there is a URL or a hostname in the text fields
        List<VerdictCategory> categories = config.getCategories();
        if (categories == null) {
            categories = new LinkedList<VerdictCategory>();

        }
        if (categories.isEmpty()) {
            categories.add(new VerdictCategory("CRVW", "Code Review"));
            categories.add(new VerdictCategory("VRIF", "Verified"));
        }
        gerritEventManager = new GerritHandler(config.getNumberOfReceivingWorkerThreads(), config.getGerritEMail());

        //Starts unreviewed patches listener
        unreviewedPatchesListener = new UnreviewedPatchesListener();
    }

    /**
     * Registers XStream alias and converters to handle backwards compatibility with old data.
     */
    protected static void doXStreamRegistrations() {
        logger.trace("doing XStream alias registrations.");

        //Register it in all known XStreams just to be sure.
        Items.XSTREAM.registerConverter(new TriggerContextConverter());
        Hudson.XSTREAM.registerConverter(new TriggerContextConverter());
        //This is where the problems where, reading builds.
        Run.XSTREAM.registerConverter(new TriggerContextConverter());

        logger.trace("XStream alias registrations done.");
    }

>>>>>>> 02957031
    /**
     * Get the list of Gerrit servers.
     *
     * @return the list as an ArrayList of GerritServers
     */
<<<<<<< HEAD
    public synchronized ArrayList<GerritServer> getServers() {
        if (servers == null) {
            servers = new ArrayList<GerritServer>();
=======
    private void loadConfig() throws IOException {
        logger.trace("loadConfig");
        load();

        if (config == null) {
            config = new Config();
        }
    }

    @Override
    public void stop() throws Exception {
        logger.info("Shutting down...");
        projectListUpdater.shutdown();
        projectListUpdater.join();

        if (unreviewedPatchesListener != null) {
            unreviewedPatchesListener.shutdown();
            unreviewedPatchesListener = null;
        }

        if (gerritConnection != null) {
            gerritConnection.shutdown(false);
            gerritConnection = null;
        }

        if (gerritEventManager != null) {
            gerritEventManager.shutdown(false);
            //TODO save to register listeners?
            gerritEventManager = null;
>>>>>>> 02957031
        }
        return servers;
    }

    /**
     * Get a GerritServer object by its name.
     *
     * @param name the name of the server to get.
     * @return the GerritServer object to get, or null if no server has this name.
     */
    public synchronized GerritServer getServer(String name) {
        for (GerritServer s : servers) {
            if (s.getName().equals(name)) {
                return s;
            }
        }
        return null;
    }

    /**
     * Set the list of Gerrit servers.
     *
     * @param servers the list to be set.
     */
    public synchronized void setServers(ArrayList<GerritServer> servers) {
        this.servers = servers;
    }

    /**
     * Add a server to the list.
     *
     * @param s the server to be added.
     * @return the list after adding the server.
     */
    public synchronized ArrayList<GerritServer> addServer(GerritServer s) {
        servers.add(s);
        return servers;
    }

    /**
     * Remove a server from the list.
     *
     * @param s the server to be removed.
     * @return the list after removing the server.
     */
    public synchronized ArrayList<GerritServer> removeServer(GerritServer s) {
        servers.remove(s);
        return servers;
    }

    @Override
    public void start() throws Exception {
        logger.info("Starting Gerrit-Trigger Plugin");
        doXStreamRegistrations();
        logger.trace("Loading configs");
        load();
        for (GerritServer s : servers) {
            s.start();
        }
    }

<<<<<<< HEAD
    @Override
    public void load() throws IOException {
        super.load();
        if (servers == null) {
            servers = new ArrayList<GerritServer>();
            if (config != null) { //have loaded data in old format, so add a new server with the old config to the list.
                GerritServer defaultServer = new GerritServer(DEFAULT_SERVER_NAME);
                defaultServer.setConfig(config);
                servers.add(defaultServer);
            }
=======
    /**
     * A quick check if a connection to Gerrit is open.
     *
     * @return true if so.
     */
    public synchronized boolean isConnected() {
        if (gerritConnection != null) {
            return gerritConnection.isConnected();
        }
        return false;
    }

    /**
     * Restarts the connection to Gerrit stream of events.
     *
     * @throws Exception if it is so unfortunate.
     */
    public void restartConnection() throws Exception {
        stopConnection();
        startConnection();
    }

    /**
     * Adds a Connection Listener to the manager.
     * Return the current connection status so that listeners that
     * are added later than a connectionestablished/ connectiondown
     * will get the current connection status.
     *
     * @param listener the listener.
     */
    public void addListener(ConnectionListener listener) {
        if (gerritEventManager != null) {
            gerritEventManager.addListener(listener);
>>>>>>> 02957031
        }
    }

    /**
     * Registers XStream alias and converters to handle backwards compatibility with old data.
     */
    protected static void doXStreamRegistrations() {
        logger.trace("doing XStream alias registrations.");

        //Register it in all known XStreams just to be sure.
        Items.XSTREAM.registerConverter(new TriggerContextConverter());
        Hudson.XSTREAM.registerConverter(new TriggerContextConverter());
        //This is where the problems where, reading builds.
        Run.XSTREAM.registerConverter(new TriggerContextConverter());

        logger.trace("XStream alias registrations done.");
    }

    @Override
    public void stop() throws Exception {
        for (GerritServer s : servers) {
            s.stop();
        }
    }
}<|MERGE_RESOLUTION|>--- conflicted
+++ resolved
@@ -26,7 +26,6 @@
 
 import com.sonyericsson.hudson.plugins.gerrit.trigger.config.IGerritHudsonTriggerConfig;
 import com.sonyericsson.hudson.plugins.gerrit.trigger.hudsontrigger.data.TriggerContextConverter;
-import com.sonyericsson.hudson.plugins.gerrit.trigger.hudsontrigger.UnreviewedPatchesListener;
 
 import hudson.Plugin;
 import hudson.model.AbstractProject;
@@ -77,14 +76,6 @@
             AbstractProject.BUILD);
 
     private static final Logger logger = LoggerFactory.getLogger(PluginImpl.class);
-<<<<<<< HEAD
-=======
-    private transient GerritHandler gerritEventManager;
-    private transient GerritConnection gerritConnection;
-    private transient GerritProjectListUpdater projectListUpdater;
-    private transient UnreviewedPatchesListener unreviewedPatchesListener;
-
->>>>>>> 02957031
     private static PluginImpl instance;
     private ArrayList<GerritServer> servers;
 
@@ -114,90 +105,14 @@
         return instance;
     }
 
-<<<<<<< HEAD
-=======
-    @Override
-    public void start() throws Exception {
-        logger.info("Starting");
-        doXStreamRegistrations();
-        loadConfig();
-        projectListUpdater = new GerritProjectListUpdater();
-        projectListUpdater.start();
-
-        //Starts the send-command-queue
-        GerritSendCommandQueue.getInstance(config);
-        //do not try to connect to gerrit unless there is a URL or a hostname in the text fields
-        List<VerdictCategory> categories = config.getCategories();
-        if (categories == null) {
-            categories = new LinkedList<VerdictCategory>();
-
-        }
-        if (categories.isEmpty()) {
-            categories.add(new VerdictCategory("CRVW", "Code Review"));
-            categories.add(new VerdictCategory("VRIF", "Verified"));
-        }
-        gerritEventManager = new GerritHandler(config.getNumberOfReceivingWorkerThreads(), config.getGerritEMail());
-
-        //Starts unreviewed patches listener
-        unreviewedPatchesListener = new UnreviewedPatchesListener();
-    }
-
-    /**
-     * Registers XStream alias and converters to handle backwards compatibility with old data.
-     */
-    protected static void doXStreamRegistrations() {
-        logger.trace("doing XStream alias registrations.");
-
-        //Register it in all known XStreams just to be sure.
-        Items.XSTREAM.registerConverter(new TriggerContextConverter());
-        Hudson.XSTREAM.registerConverter(new TriggerContextConverter());
-        //This is where the problems where, reading builds.
-        Run.XSTREAM.registerConverter(new TriggerContextConverter());
-
-        logger.trace("XStream alias registrations done.");
-    }
-
->>>>>>> 02957031
     /**
      * Get the list of Gerrit servers.
      *
      * @return the list as an ArrayList of GerritServers
      */
-<<<<<<< HEAD
     public synchronized ArrayList<GerritServer> getServers() {
         if (servers == null) {
             servers = new ArrayList<GerritServer>();
-=======
-    private void loadConfig() throws IOException {
-        logger.trace("loadConfig");
-        load();
-
-        if (config == null) {
-            config = new Config();
-        }
-    }
-
-    @Override
-    public void stop() throws Exception {
-        logger.info("Shutting down...");
-        projectListUpdater.shutdown();
-        projectListUpdater.join();
-
-        if (unreviewedPatchesListener != null) {
-            unreviewedPatchesListener.shutdown();
-            unreviewedPatchesListener = null;
-        }
-
-        if (gerritConnection != null) {
-            gerritConnection.shutdown(false);
-            gerritConnection = null;
-        }
-
-        if (gerritEventManager != null) {
-            gerritEventManager.shutdown(false);
-            //TODO save to register listeners?
-            gerritEventManager = null;
->>>>>>> 02957031
         }
         return servers;
     }
@@ -259,7 +174,6 @@
         }
     }
 
-<<<<<<< HEAD
     @Override
     public void load() throws IOException {
         super.load();
@@ -270,41 +184,6 @@
                 defaultServer.setConfig(config);
                 servers.add(defaultServer);
             }
-=======
-    /**
-     * A quick check if a connection to Gerrit is open.
-     *
-     * @return true if so.
-     */
-    public synchronized boolean isConnected() {
-        if (gerritConnection != null) {
-            return gerritConnection.isConnected();
-        }
-        return false;
-    }
-
-    /**
-     * Restarts the connection to Gerrit stream of events.
-     *
-     * @throws Exception if it is so unfortunate.
-     */
-    public void restartConnection() throws Exception {
-        stopConnection();
-        startConnection();
-    }
-
-    /**
-     * Adds a Connection Listener to the manager.
-     * Return the current connection status so that listeners that
-     * are added later than a connectionestablished/ connectiondown
-     * will get the current connection status.
-     *
-     * @param listener the listener.
-     */
-    public void addListener(ConnectionListener listener) {
-        if (gerritEventManager != null) {
-            gerritEventManager.addListener(listener);
->>>>>>> 02957031
         }
     }
 
